--- conflicted
+++ resolved
@@ -28,12 +28,8 @@
 RUN yum -y update
 RUN yum install -y gcc httpd python-pip gmp-devel krb5-devel httpd mod_ssl mod_auth_kerb git python-devel.x86_64 openssl-devel.x86_64 gridsite which libaio memcached MySQL-python ffi-devel
 RUN yum -y install https://centos7.iuscommunity.org/ius-release.rpm
-<<<<<<< HEAD
 RUN yum -y install python36u python36u-devel python36u-pip
-=======
-RUN yum -y install python36u python36u-devel python36u-pip python35u python35u-devel python35u-pip
 RUN yum -y install libxml2-devel xmlsec1-devel xmlsec1-openssl-devel libtool-ltdl-devel
->>>>>>> 5f39b663
 RUN yum clean all
 
 RUN rm -rf /usr/lib/python2.7/site-packages/ipaddress*
@@ -74,11 +70,7 @@
 RUN if [ "$python" == "3.6" ] ; then pip3.6 install --upgrade setuptools ; else pip install --upgrade setuptools ; fi
 
 # Install Rucio + dependencies
-<<<<<<< HEAD
-RUN if [ "$python" == "3.6" ] ; then pip3.6 install .[oracle,postgresql,mysql,kerberos,dev] ; else pip install .[oracle,postgresql,mysql,kerberos,dev] ; fi
-=======
-RUN if [ "$python" == "3.6" ] ; then pip3.6 install .[oracle,postgresql,mysql,kerberos,dev,saml] ; elif [ "$python" == "3.5" ] ; then pip3.5 install .[oracle,postgresql,mysql,kerberos,dev,saml] ; else pip install .[oracle,postgresql,mysql,kerberos,dev,saml] ; fi
->>>>>>> 5f39b663
+RUN if [ "$python" == "3.6" ] ; then pip3.6 install .[oracle,postgresql,mysql,kerberos,dev,saml] ; else pip install .[oracle,postgresql,mysql,kerberos,dev,saml] ; fi
 
 RUN cp etc/docker/travis/aliases-py27.conf etc/web/aliases-py27.conf
 RUN cp etc/docker/travis/google-cloud-storage-test.json etc/google-cloud-storage-test.json
