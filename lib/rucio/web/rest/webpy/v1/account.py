#!/usr/bin/env python
# Copyright 2018 CERN for the benefit of the ATLAS collaboration.
#
# Licensed under the Apache License, Version 2.0 (the "License");
# you may not use this file except in compliance with the License.
# You may obtain a copy of the License at
#
#    http://www.apache.org/licenses/LICENSE-2.0
#
# Unless required by applicable law or agreed to in writing, software
# distributed under the License is distributed on an "AS IS" BASIS,
# WITHOUT WARRANTIES OR CONDITIONS OF ANY KIND, either express or implied.
# See the License for the specific language governing permissions and
# limitations under the License.
#
# Authors:
# - Thomas Beermann <thomas.beermann@cern.ch>, 2012-2013
# - Vincent Garonne <vincent.garonne@cern.ch>, 2012-2015
# - Cedric Serfon <cedric.serfon@cern.ch>, 2014-2019
# - Martin Barisits <martin.barisits@cern.ch>, 2014-2019
# - Cheng-Hsi Chao <cheng-hsi.chao@cern.ch>, 2014
# - Joaquin Bogado <joaquin.bogado@cern.ch>, 2015
# - Mario Lassnig <mario.lassnig@cern.ch>, 2018
# - Hannes Hansen <hannes.jakob.hansen@cern.ch>, 2018-2019
# - Andrew Lister <andrew.lister@stfc.ac.uk>, 2019
#
# PY3K COMPATIBLE

from __future__ import print_function
from datetime import datetime
from json import dumps, loads
from logging import getLogger, StreamHandler, DEBUG
from traceback import format_exc
try:
    from urlparse import parse_qsl
except ImportError:
    from urllib.parse import parse_qsl
from web import application, ctx, data, header, BadRequest, Created, InternalError, OK, loadhook, redirect, seeother

from rucio.api.account import add_account, del_account, get_account_info, list_accounts, list_identities, list_account_attributes, add_account_attribute, del_account_attribute, update_account, get_usage_history
from rucio.api.account_limit import get_local_account_limits, get_local_account_limit, get_local_account_usage, get_global_account_limit, get_global_account_limits, get_global_account_usage
from rucio.api.identity import add_account_identity, del_account_identity
from rucio.api.rule import list_replication_rules
from rucio.api.scope import add_scope, get_scopes
from rucio.common.exception import AccountNotFound, Duplicate, AccessDenied, RucioException, RuleNotFound, RSENotFound, IdentityError, CounterNotFound
from rucio.common.utils import generate_http_error, APIEncoder, render_json
from rucio.web.rest.common import rucio_loadhook, RucioController, check_accept_header_wrapper


LOGGER = getLogger("rucio.account")
SH = StreamHandler()
SH.setLevel(DEBUG)
LOGGER.addHandler(SH)

URLS = (
    '/(.+)/attr/', 'Attributes',
    '/(.+)/attr/(.+)', 'Attributes',
    '/(.+)/scopes/', 'Scopes',
    '/(.+)/scopes/(.+)', 'Scopes',
    '/(.+)/identities', 'Identities',
    '/(.+)/limits/local', 'LocalAccountLimits',
    '/(.+)/limits/local/(.+)', 'LocalAccountLimits',
    '/(.+)/limits/global', 'GlobalAccountLimits',
    '/(.+)/limits/global/(.+)', 'GlobalAccountLimits',
    '/(.+)/limits', 'LocalAccountLimits',
    '/(.+)/limits/(.+)', 'LocalAccountLimits',
    '/(.+)/rules', 'Rules',
    '/(.+)/usage/history/(.+)', 'UsageHistory',
    '/(.+)/usage/local', 'LocalUsage',
    '/(.+)/usage/local/(.+)', 'LocalUsage',
    '/(.+)/usage/global', 'GlobalUsage',
    '/(.+)/usage/global/(.+)', 'GlobalUsage',
    '/(.+)/usage/', 'LocalUsage',
    '/(.+)/usage/(.+)', 'LocalUsage',
    '/(.+)', 'AccountParameter',
    '/?$', 'Account',
)


class Attributes(RucioController):

    @check_accept_header_wrapper(['application/json'])
    def GET(self, account):
        """ list all attributes for an account.

        HTTP Success:
            200 OK

        HTTP Error:
            401 Unauthorized
            404 Not Found
            406 Not Acceptable
            500 InternalError

        :param Rucio-Account: Account identifier.
        :param Rucio-Auth-Token: as an 32 character hex string.
        :returns: JSON dict containing informations about the requested account.
        """
        header('Content-Type', 'application/json')
        try:
            attribs = list_account_attributes(account, vo=ctx.env.get('vo'))
        except AccountNotFound as error:
            raise generate_http_error(404, 'AccountNotFound', error.args[0])
        except RucioException as error:
            raise generate_http_error(500, error.__class__.__name__, error.args[0])
        except Exception as error:
            print(format_exc())
            raise InternalError(error)
        return dumps(attribs)

    def POST(self, account, key):
        """ Add attributes to an account.

        HTTP Success:
            201 Created

        HTTP Error:
            400 Bad Reqeust
            401 Unauthorized
            409 Conflict
            500 Internal Error

        :param account: Account identifier.
        """
        json_data = data().decode()
        try:
            parameter = loads(json_data)
        except ValueError:
            raise generate_http_error(400, 'ValueError', 'cannot decode json parameter dictionary')

        try:
            key = parameter['key']
            value = parameter['value']
        except KeyError as error:
            if error.args[0] == 'key' or error.args[0] == 'value':
                raise generate_http_error(400, 'KeyError', '%s not defined' % str(error))
        except TypeError:
            raise generate_http_error(400, 'TypeError', 'body must be a json dictionary')

        try:
            add_account_attribute(key=key, value=value, account=account, issuer=ctx.env.get('issuer'), vo=ctx.env.get('vo'))
        except AccessDenied as error:
            raise generate_http_error(401, 'AccessDenied', error.args[0])
        except Duplicate as error:
            raise generate_http_error(409, 'Duplicate', error.args[0])
        except AccountNotFound as error:
            raise generate_http_error(404, 'AccountNotFound', error.args[0])
        except Exception as error:
            print(str(format_exc()))
            raise InternalError(error)

        raise Created()

    def DELETE(self, account, key):
        """ disable account with given account name.

        HTTP Success:
            200 OK

        HTTP Error:
            401 Unauthorized
            404 Not Found
            500 InternalError

        :param Rucio-Account: Account identifier.
        :param Rucio-Auth-Token: as an 32 character hex string.
        """
        try:
            del_account_attribute(account=account, key=key, issuer=ctx.env.get('issuer'), vo=ctx.env.get('vo'))
        except AccessDenied as error:
            raise generate_http_error(401, 'AccessDenied', error.args[0])
        except AccountNotFound as error:
            raise generate_http_error(404, 'AccountNotFound', error.args[0])
        except Exception as error:
            raise InternalError(error)

        raise OK()


class Scopes(RucioController):

    @check_accept_header_wrapper(['application/json'])
    def GET(self, account):
        """ list all scopes for an account.

        HTTP Success:
            200 OK

        HTTP Error:
            401 Unauthorized
            404 Not Found
            406 Not Acceptable
            500 InternalError

        :param Rucio-Account: Account identifier.
        :param Rucio-Auth-Token: as an 32 character hex string.
        :returns: A list containing all scope names for an account.
        """
        header('Content-Type', 'application/json')
        try:
            scopes = get_scopes(account, vo=ctx.env.get('vo'))
        except AccountNotFound as error:
            raise generate_http_error(404, 'AccountNotFound', error.args[0])
        except RucioException as error:
            raise generate_http_error(500, error.__class__.__name__, error.args[0])
        except Exception as error:
            print(format_exc())
            raise InternalError(error)

        if not len(scopes):
            raise generate_http_error(404, 'ScopeNotFound', 'no scopes found for account ID \'%s\'' % account)

        return dumps(scopes)

    def POST(self, account, scope):
        """ create scope with given scope name.

        HTTP Success:
            201 Created

        HTTP Error:
            400 Bad Request
            401 Unauthorized
            404 Not Found
            409 Conflict
            500 Internal Error

        :param Rucio-Auth-Account: Account identifier.
        :param Rucio-Auth-Token: as an 32 character hex string.
        :params Rucio-Account: account belonging to the new scope.
        """
        try:
            add_scope(scope, account, issuer=ctx.env.get('issuer'), vo=ctx.env.get('vo'))
        except AccessDenied as error:
            raise generate_http_error(401, 'AccessDenied', error.args[0])
        except Duplicate as error:
            raise generate_http_error(409, 'Duplicate', error.args[0])
        except AccountNotFound as error:
            raise generate_http_error(404, 'AccountNotFound', error.args[0])
        except RucioException as error:
            raise generate_http_error(500, error.__class__.__name__, error.args[0])
        except Exception as error:
            print(format_exc())
            raise InternalError(error)

        raise Created()


class AccountParameter(RucioController):
    """ create, update, get and disable rucio accounts. """

    @check_accept_header_wrapper(['application/json'])
    def GET(self, account):
        """ get account information for given account name.

        HTTP Success:
            200 OK

        HTTP Error:
            401 Unauthorized
            404 Not Found
            406 Not Acceptable
            500 InternalError

        :param Rucio-Account: Account identifier.
        :param Rucio-Auth-Token: as an 32 character hex string.

        :returns: JSON dict containing informations about the requested user.
        """
        header('Content-Type', 'application/json')
        if account == 'whoami':
            # Redirect to the account uri
            frontend = ctx.env.get('HTTP_X_REQUESTED_HOST')
            if frontend:
                raise redirect(frontend + "/accounts/%s" % (ctx.env.get('issuer')))
            raise seeother(ctx.env.get('issuer'))

        acc = None
        try:
            acc = get_account_info(account, vo=ctx.env.get('vo'))
        except AccountNotFound as error:
            raise generate_http_error(404, 'AccountNotFound', error.args[0])
        except AccessDenied as error:
            raise generate_http_error(401, 'AccessDenied', error.args[0])
        except RucioException as error:
            raise generate_http_error(500, error.__class__.__name__, error.args[0])
        except Exception as error:
            print(format_exc())
            raise InternalError(error)

        dict = acc.to_dict()

        for key, value in dict.items():
            if isinstance(value, datetime):
                dict[key] = value.strftime('%Y-%m-%dT%H:%M:%S')

        del dict['_sa_instance_state']

        return render_json(**dict)

    def PUT(self, account):
        """ update a parameter for a given account name
        HTTP Success:
            200 OK

        HTTP Error:
            401 Unauthorized
            404 Not Found
            500 InternalError

        """
        json_data = data().decode()
        try:
            parameter = loads(json_data)
        except ValueError:
            raise generate_http_error(400, 'ValueError', 'cannot decode json parameter dictionary')
        for key, value in parameter.items():
            try:
                update_account(account, key=key, value=value, issuer=ctx.env.get('issuer'), vo=ctx.env.get('vo'))
            except ValueError:
                raise generate_http_error(400, 'ValueError', 'Unknown value %s' % value)
            except AccessDenied as error:
                raise generate_http_error(401, 'AccessDenied', error.args[0])
            except AccountNotFound as error:
                raise generate_http_error(404, 'AccountNotFound', error.args[0])
            except Exception as error:
                raise InternalError(error)

        raise OK()

    def POST(self, account):
        """ create account with given account name.

        HTTP Success:
            201 Created

        HTTP Error:
            400 Bad Reqeust
            401 Unauthorized
            409 Conflict
            500 Internal Error

        :param Rucio-Account: Account identifier.
        :param Rucio-Auth-Token: as an 32 character hex string.
        :params Rucio-Type: the type of the new account.
        """
        json_data = data().decode()
        try:
            parameter = loads(json_data)
        except ValueError:
            raise generate_http_error(400, 'ValueError', 'cannot decode json parameter dictionary')

        type, email = None, None
        try:
            type = parameter['type']
        except KeyError as error:
            if error.args[0] == 'type':
                raise generate_http_error(400, 'KeyError', '%s not defined' % str(error))
        except TypeError:
            raise generate_http_error(400, 'TypeError', 'body must be a json dictionary')
        try:
            email = parameter['email']
        except KeyError as error:
            if error.args[0] == 'email':
                raise generate_http_error(400, 'KeyError', '%s not defined' % str(error))
        except TypeError:
            raise generate_http_error(400, 'TypeError', 'body must be a json dictionary')

        try:
            add_account(account, type, email, issuer=ctx.env.get('issuer'), vo=ctx.env.get('vo'))
        except Duplicate as error:
            raise generate_http_error(409, 'Duplicate', error.args[0])
        except AccessDenied as error:
            raise generate_http_error(401, 'AccessDenied', error.args[0])
        except RucioException as error:
            raise generate_http_error(500, error.__class__.__name__, error.args[0])
        except Exception as error:
            print(format_exc())
            raise InternalError(error)

        raise Created()

    def DELETE(self, account):
        """ disable account with given account name.

        HTTP Success:
            200 OK

        HTTP Error:
            401 Unauthorized
            404 Not Found
            500 InternalError

        :param Rucio-Account: Account identifier.
        :param Rucio-Auth-Token: as an 32 character hex string.
        """

        try:
            del_account(account, issuer=ctx.env.get('issuer'), vo=ctx.env.get('vo'))
        except AccessDenied as error:
            raise generate_http_error(401, 'AccessDenied', error.args[0])
        except AccountNotFound as error:
            raise generate_http_error(404, 'AccountNotFound', error.args[0])
        except Exception as error:
            raise InternalError(error)

        raise OK()


class Account(RucioController):

    @check_accept_header_wrapper(['application/x-json-stream'])
    def GET(self):
        """ list all rucio accounts.

        HTTP Success:
            200 OK

        HTTP Error:
            401 Unauthorized
            406 Not Acceptable
            500 InternalError

        :param Rucio-Account: Account identifier.
        :param Rucio-Auth-Token: as an 32 character hex string.
        :returns: A list containing all account names as dict.
        """
        header('Content-Type', 'application/x-json-stream')
        filter = {}
        if ctx.query:
            filter = dict(parse_qsl(ctx.query[1:]))

        for account in list_accounts(filter=filter, vo=ctx.env.get('vo')):
            yield render_json(**account) + "\n"


class LocalAccountLimits(RucioController):

    @check_accept_header_wrapper(['application/json'])
    def GET(self, account, rse=None):
        """ get the current limits for an account on a specific RSE

        HTTP Success:
            200 OK

        HTTP Error:
            404 Not Found
            406 Not Acceptable
            500 InternalError

        :param X-Rucio-Account: Account identifier.
        :param X-Rucio-Auth-Token: as an 32 character hex string.

        :param account:   The account name.
        :param rse:       The rse name.

        :returns: JSON dict containing informations about the requested user.
        """
        header('Content-Type', 'application/json')
        try:
            if rse:
                limits = get_local_account_limit(account=account, rse=rse, vo=ctx.env.get('vo'))
            else:
                limits = get_local_account_limits(account=account, vo=ctx.env.get('vo'))
        except RSENotFound as error:
            raise generate_http_error(404, 'RSENotFound', error.args[0])

        return render_json(**limits)

    def PUT(self):
        """ update the limits for an account """
        raise BadRequest()

    def POST(self):
        """ set the limits for an account """
        raise BadRequest()

    def DELETE(self):
        raise BadRequest()


class GlobalAccountLimits(RucioController):

    @check_accept_header_wrapper(['application/json'])
    def GET(self, account, rse_expression=None):
        """ get the current limits for an account on a specific RSE

        HTTP Success:
            200 OK

        HTTP Error:
            404 Not Found
            406 Not Acceptable
            500 InternalError

        :param X-Rucio-Account: Account identifier.
        :param X-Rucio-Auth-Token: as an 32 character hex string.

        :param account:        The account name.
        :param rse_expression: The rse expression.

        :returns: JSON dict containing informations about the requested user.
        """
        header('Content-Type', 'application/json')
        try:
            if rse_expression:
                limits = get_global_account_limit(account=account, rse_expression=rse_expression, vo=ctx.env.get('vo'))
            else:
                limits = get_global_account_limits(account=account, vo=ctx.env.get('vo'))
        except RSENotFound as error:
            raise generate_http_error(404, 'RSENotFound', error.args[0])

        return render_json(**limits)

    def PUT(self):
        """ update the limits for an account """
        raise BadRequest()

    def POST(self):
        """ set the limits for an account """
        raise BadRequest()

    def DELETE(self):
        raise BadRequest()


class Identities(RucioController):
    def POST(self, account):
        """ Grant an identity access to an account.

        HTTP Success:
            201 Created

        HTTP Error:
            400 Bad Reqeust
            401 Unauthorized
            409 Conflict
            500 Internal Error

        :param account: Account identifier.
        """
        json_data = data().decode()
        try:
            parameter = loads(json_data)
        except ValueError:
            raise generate_http_error(400, 'ValueError', 'cannot decode json parameter dictionary')
        try:
            identity = parameter['identity']
            authtype = parameter['authtype']
            email = parameter['email']
            password = parameter.get('password', None)
            default = parameter.get('default', False)
        except KeyError as error:
            if error.args[0] == 'authtype' or error.args[0] == 'identity' or error.args[0] == 'email':
                raise generate_http_error(400, 'KeyError', '%s not defined' % str(error))
        except TypeError:
            raise generate_http_error(400, 'TypeError', 'body must be a json dictionary')

        try:
<<<<<<< HEAD
            add_account_identity(identity_key=identity, id_type=authtype, account=account, email=email, password=password, issuer=ctx.env.get('issuer'), vo=ctx.env.get('vo'))
=======
            add_account_identity(identity_key=identity, id_type=authtype, account=account, email=email,
                                 password=password, issuer=ctx.env.get('issuer'), default=default)
>>>>>>> cbfe560e
        except AccessDenied as error:
            raise generate_http_error(401, 'AccessDenied', error.args[0])
        except Duplicate as error:
            raise generate_http_error(409, 'Duplicate', error.args[0])
        except AccountNotFound as error:
            raise generate_http_error(404, 'AccountNotFound', error.args[0])
        except IdentityError as error:
            raise generate_http_error(400, 'IdentityError', error.args[0])
        except Exception as error:
            print(str(format_exc()))
            raise InternalError(error)

        raise Created()

    @check_accept_header_wrapper(['application/x-json-stream'])
    def GET(self, account):
        header('Content-Type', 'application/x-json-stream')
        try:
            for identity in list_identities(account, vo=ctx.env.get('vo')):
                yield render_json(**identity) + "\n"
        except AccountNotFound as error:
            raise generate_http_error(404, 'AccountNotFound', error.args[0])
        except Exception as error:
            print(str(format_exc()))
            raise InternalError(error)

    def PUT(self):
        """ update the limits for an account """
        raise BadRequest()

    def DELETE(self, account):

        """ Delete an account's identity mapping.

        HTTP Success:
            200 Created

        HTTP Error:
            400 Bad Reqeust
            401 Unauthorized
            404 Not Found
            500 Internal Error
        :param account: Account identifier.
        """
        json_data = data().decode()
        try:
            parameter = loads(json_data)
        except ValueError:
            raise generate_http_error(400, 'ValueError', 'cannot decode json parameter dictionary')
        try:
            identity = parameter['identity']
            authtype = parameter['authtype']
        except KeyError as error:
            if error.args[0] == 'authtype' or error.args[0] == 'identity':
                raise generate_http_error(400, 'KeyError', '%s not defined' % str(error))
        except TypeError:
            raise generate_http_error(400, 'TypeError', 'body must be a json dictionary')
        try:
            del_account_identity(identity, authtype, account, ctx.env.get('issuer'), vo=ctx.env.get('vo'))
        except AccessDenied as error:
            raise generate_http_error(401, 'AccessDenied', error.args[0])
        except AccountNotFound as error:
            raise generate_http_error(404, 'AccountNotFound', error.args[0])
        except IdentityError as error:
            raise generate_http_error(404, 'IdentityError', error.args[0])
        except Exception as error:
            print(format_exc())
            raise InternalError(error)

        raise OK()


class Rules(RucioController):

    @check_accept_header_wrapper(['application/x-json-stream'])
    def GET(self, account):
        """
        Return all rules of a given account.

        HTTP Success:
            200 OK

        HTTP Error:
            401 Unauthorized
            406 Not Acceptable
            404 Not Found

        :param scope: The scope name.
        """
        header('Content-Type', 'application/x-json-stream')
        filters = {'account': account}
        if ctx.query:
            params = dict(parse_qsl(ctx.query[1:]))
            filters.update(params)

        try:
            for rule in list_replication_rules(filters=filters, vo=ctx.env.get('vo')):
                yield dumps(rule, cls=APIEncoder) + '\n'
        except RuleNotFound as error:
            raise generate_http_error(404, 'RuleNotFound', error.args[0])
        except Exception as error:
            print(format_exc())
            raise InternalError(error)

    def PUT(self):
        raise BadRequest()

    def POST(self):
        raise BadRequest()

    def DELETE(self):
        raise BadRequest()


class UsageHistory(RucioController):

    @check_accept_header_wrapper(['application/json'])
    def GET(self, account, rse):
        """
        Return the account usage of the account.

        HTTP Success:
            200 OK

        HTTP Error:
            401 Unauthorized
            404 Not Found
            406 Not Acceptable
            500 Internal Error

        :param account: The account name.
        :param rse:     The rse.
        """
        header('Content-Type', 'application/json')
        try:
            usage = get_usage_history(account=account, rse=rse, issuer=ctx.env.get('issuer'), vo=ctx.env.get('vo'))
        except AccountNotFound as error:
            raise generate_http_error(404, 'AccountNotFound', error.args[0])
        except CounterNotFound as error:
            raise generate_http_error(404, 'CounterNotFound', error.args[0])
        except AccessDenied as error:
            raise generate_http_error(401, 'AccessDenied', error.args[0])
        except Exception as error:
            print(format_exc())
            raise InternalError(error)

        for entry in usage:
            for key, value in entry.items():
                if isinstance(value, datetime):
                    entry[key] = value.strftime('%Y-%m-%dT%H:%M:%S')

        return dumps(usage)


class LocalUsage(RucioController):

    @check_accept_header_wrapper(['application/x-json-stream'])
    def GET(self, account, rse=None):
        """
        Return the account usage of the account.

        HTTP Success:
            200 OK

        HTTP Error:
            401 Unauthorized
            406 Not Acceptable
            404 Not Found

        :param account: The account name.
        """
        header('Content-Type', 'application/x-json-stream')
        try:
            for usage in get_local_account_usage(account=account, rse=rse, issuer=ctx.env.get('issuer'), vo=ctx.env.get('vo')):
                yield dumps(usage, cls=APIEncoder) + '\n'
        except AccountNotFound as error:
            raise generate_http_error(404, 'AccountNotFound', error.args[0])
        except RSENotFound as error:
            raise generate_http_error(404, 'RSENotFound', error.args[0])
        except AccessDenied as error:
            raise generate_http_error(401, 'AccessDenied', error.args[0])
        except Exception as error:
            print(format_exc())
            raise InternalError(error)

    def PUT(self):
        raise BadRequest()

    def POST(self):
        raise BadRequest()

    def DELETE(self):
        raise BadRequest()


class GlobalUsage(RucioController):

    @check_accept_header_wrapper(['application/x-json-stream'])
    def GET(self, account, rse_expression=None):
        """
        Return the account usage of the account.

        HTTP Success:
            200 OK

        HTTP Error:
            401 Unauthorized
            406 Not Acceptable
            404 Not Found

        :param account:        The account name.
        :param rse_expression: The RSE expression.
        """
        header('Content-Type', 'application/x-json-stream')
        try:
            for usage in get_global_account_usage(account=account, rse_expression=rse_expression, issuer=ctx.env.get('issuer'), vo=ctx.env.get('vo')):
                yield dumps(usage, cls=APIEncoder) + '\n'
        except AccountNotFound as error:
            raise generate_http_error(404, 'AccountNotFound', error.args[0])
        except RSENotFound as error:
            raise generate_http_error(404, 'RSENotFound', error.args[0])
        except AccessDenied as error:
            raise generate_http_error(401, 'AccessDenied', error.args[0])
        except Exception as error:
            print(format_exc())
            raise InternalError(error)

    def PUT(self):
        raise BadRequest()

    def POST(self):
        raise BadRequest()

    def DELETE(self):
        raise BadRequest()


"""----------------------
   Web service startup
----------------------"""

APP = application(URLS, globals())
APP.add_processor(loadhook(rucio_loadhook))
application = APP.wsgifunc()<|MERGE_RESOLUTION|>--- conflicted
+++ resolved
@@ -557,12 +557,8 @@
             raise generate_http_error(400, 'TypeError', 'body must be a json dictionary')
 
         try:
-<<<<<<< HEAD
-            add_account_identity(identity_key=identity, id_type=authtype, account=account, email=email, password=password, issuer=ctx.env.get('issuer'), vo=ctx.env.get('vo'))
-=======
             add_account_identity(identity_key=identity, id_type=authtype, account=account, email=email,
-                                 password=password, issuer=ctx.env.get('issuer'), default=default)
->>>>>>> cbfe560e
+                                 password=password, issuer=ctx.env.get('issuer'), default=default, vo=ctx.env.get('vo'))
         except AccessDenied as error:
             raise generate_http_error(401, 'AccessDenied', error.args[0])
         except Duplicate as error:
