# Copyright 2013-2018 CERN for the benefit of the ATLAS collaboration.
#
# Licensed under the Apache License, Version 2.0 (the "License");
# you may not use this file except in compliance with the License.
# You may obtain a copy of the License at
#
#    http://www.apache.org/licenses/LICENSE-2.0
#
# Unless required by applicable law or agreed to in writing, software
# distributed under the License is distributed on an "AS IS" BASIS,
# WITHOUT WARRANTIES OR CONDITIONS OF ANY KIND, either express or implied.
# See the License for the specific language governing permissions and
# limitations under the License.
#
# Authors:
# - Patrick Austin <patrick.austin@stfc.ac.uk>, 2020

<<<<<<< HEAD
from nose.tools import assert_equal, assert_is_not_none, assert_raises

from rucio.api.rule import delete_replication_rule, get_replication_rule
from rucio.api import vo as vo_api
from rucio.common.config import config_get_bool
from rucio.common.types import InternalAccount, InternalScope
from rucio.core.did import add_did
from rucio.core.rule import add_rule
=======
from nose.tools import assert_equal, assert_false, assert_in, assert_raises, assert_true
from random import choice
from string import ascii_uppercase

from rucio.api import vo as vo_api
from rucio.api.account import add_account, list_accounts
from rucio.api.did import add_did, list_dids
from rucio.api.identity import list_accounts_for_identity
from rucio.api.rse import add_rse, list_rses
from rucio.api.scope import add_scope, list_scopes
from rucio.client.accountclient import AccountClient
>>>>>>> 70f4808c
from rucio.client.client import Client
from rucio.client.didclient import DIDClient
from rucio.client.rseclient import RSEClient
from rucio.client.replicaclient import ReplicaClient
from rucio.client.scopeclient import ScopeClient
from rucio.client.uploadclient import UploadClient
<<<<<<< HEAD
from rucio.common.exception import AccessDenied
from rucio.common.utils import generate_uuid
from rucio.db.sqla.constants import DIDType
=======
from rucio.common.config import config_get_bool
from rucio.common.exception import AccessDenied, Duplicate
from rucio.common.utils import generate_uuid
from rucio.core.vo import add_vo
>>>>>>> 70f4808c


class TestVOCoreAPI(object):

    def setup(self):
        if config_get_bool('common', 'multi_vo', raise_exception=False, default=False):
            self.vo = {'vo': 'tst'}
            self.new_vo = generate_uuid()[:3]
        else:
            self.vo = {}

<<<<<<< HEAD
    def test_access_rule(self):
        """ MULTI VO (CORE): Test accessing rules from a different VO """
        scope = InternalScope('mock', **self.vo)
        dataset = 'dataset_' + str(generate_uuid())
        account = InternalAccount('root', **self.vo)
        add_did(scope, dataset, DIDType.from_sym('DATASET'), account)
        rule_id = add_rule(dids=[{'scope': scope, 'name': dataset}], account=account, copies=1, rse_expression='MOCK', grouping='NONE', weight='fakeweight', lifetime=None, locked=False, subscription_id=None)[0]

        vo_api.add_vo(self.new_vo, 'super_root', 'Add new VO with super_root', 'rucio@email.com', 'def')
        with assert_raises(AccessDenied):
            delete_replication_rule(rule_id=rule_id, purge_replicas=False, issuer='root', vo=self.new_vo)
        delete_replication_rule(rule_id=rule_id, purge_replicas=False, issuer='root', **self.vo)
        rule_dict = get_replication_rule(rule_id=rule_id, issuer='root', **self.vo)
        assert_is_not_none(rule_dict['expires_at'])
=======
    def test_add_vo(self):
        """ MULTI VO (CORE): Test creation of VOs """
        with assert_raises(AccessDenied):
            vo_api.add_vo(self.new_vo, 'root', 'Add new VO with root', 'rucio@email.com', **self.vo)
        vo_api.add_vo(self.new_vo, 'super_root', 'Add new VO with super_root', 'rucio@email.com', 'def')
        with assert_raises(Duplicate):
            vo_api.add_vo(self.new_vo, 'super_root', 'Add existing VO', 'rucio@email.com', 'def')
        vo_list = [v['vo'] for v in vo_api.list_vos('super_root', 'def')]
        assert_in(self.new_vo, vo_list)

    def test_recover_root_identity(self):
        """ MULTI VO (CORE): Test adding a new identity for root using super_root """
        vo_api.add_vo(self.new_vo, 'super_root', 'Add new VO with super_root', 'rucio@email.com', 'def')
        with assert_raises(AccessDenied):
            vo_api.recover_vo_root_identity(root_vo=self.new_vo, identity_key='recovered@%s' % self.new_vo, id_type='userpass',
                                            email='rucio@email.com', issuer='root', password='password', vo=self.new_vo)
        vo_api.recover_vo_root_identity(root_vo=self.new_vo, identity_key='recovered@%s' % self.new_vo, id_type='userpass',
                                        email='rucio@email.com', issuer='super_root', password='password', vo='def')
        assert_in('root', list_accounts_for_identity(identity_key='recovered@%s' % self.new_vo, id_type='userpass'))

    def test_update_vo(self):
        """ MULTI VO (CORE): Test updating VOs """
        vo_api.add_vo(self.new_vo, 'super_root', 'Add new VO with super_root', 'rucio@email.com', 'def')
        parameters = {'vo': self.new_vo, 'description': 'Updated description', 'email': 'updated@email.com'}
        with assert_raises(AccessDenied):
            vo_api.update_vo(self.new_vo, parameters, 'root', **self.vo)
        vo_api.update_vo(self.new_vo, parameters, 'super_root', 'def')
        vo_update_success = False
        for v in vo_api.list_vos('super_root', 'def'):
            if v['vo'] == parameters['vo']:
                assert_equal(parameters['email'], v['email'])
                assert_equal(parameters['description'], v['description'])
                vo_update_success = True
        assert_true(vo_update_success)
>>>>>>> 70f4808c


class TestMultiVoClients(object):

    def setup(self):
        if config_get_bool('common', 'multi_vo', raise_exception=False, default=False):
            self.vo = {'vo': 'tst'}
            self.new_vo = {'vo': 'new'}
            try:
                add_vo(description='Test', email='rucio@email.com', **self.new_vo)
            except Duplicate:
                print('VO "%s" already exists' % self.new_vo['vo'])
        else:
            self.vo = {}
            self.new_vo = {}

    def test_get_vo_from_config(self):
        """ MULTI VO (CLIENT): Get vo from config file when starting clients """
        # Start clients with vo explicitly set to None
        replica_client = ReplicaClient(vo=None)
        client = Client(vo=None)
        upload_client = UploadClient(_client=client)
        # Check the vo has been got from the config file
        assert_equal(replica_client.vo, self.vo['vo'])
        assert_equal(upload_client.client.vo, self.vo['vo'])

    def test_accounts_at_different_vos(self):
        """ MULTI VO (CLIENT): Test that accounts from 2nd vo don't interfere """
        account_client = AccountClient()
        usr_uuid = str(generate_uuid()).lower()[:16]
        tst = 'tst-%s' % usr_uuid
        new = 'new-%s' % usr_uuid
        shr = 'shr-%s' % usr_uuid
        account_client.add_account(tst, 'USER', 'rucio@email.com')
        account_client.add_account(shr, 'USER', 'rucio@email.com')
        add_account(new, 'USER', 'rucio@email.com', 'root', **self.new_vo)
        add_account(shr, 'USER', 'rucio@email.com', 'root', **self.new_vo)
        account_list_tst = [a['account'] for a in account_client.list_accounts()]
        account_list_new = [a['account'] for a in list_accounts(filter={}, **self.new_vo)]
        assert_true(tst in account_list_tst)
        assert_false(new in account_list_tst)
        assert_true(shr in account_list_tst)
        assert_false(tst in account_list_new)
        assert_true(new in account_list_new)
        assert_true(shr in account_list_new)

    def test_dids_at_different_vos(self):
        """ MULTI VO (CLIENT): Test that dids from 2nd vo don't interfere """
        scope_uuid = str(generate_uuid()).lower()[:16]
        scope = 'shr_%s' % scope_uuid
        add_scope(scope, 'root', 'root', **self.vo)
        add_scope(scope, 'root', 'root', **self.new_vo)
        did_client = DIDClient()
        did_uuid = str(generate_uuid()).lower()[:16]
        tst = 'tstset_%s' % did_uuid
        new = 'newset_%s' % did_uuid
        shr = 'shrset_%s' % did_uuid
        did_client.add_did(scope, tst, 'DATASET')
        did_client.add_did(scope, shr, 'DATASET')
        add_did(scope, new, 'DATASET', 'root', **self.new_vo)
        add_did(scope, shr, 'DATASET', 'root', **self.new_vo)
        did_list_tst = [d for d in did_client.list_dids(scope, {})]
        did_list_new = [d for d in list_dids(scope, {}, **self.new_vo)]
        assert_true(tst in did_list_tst)
        assert_false(new in did_list_tst)
        assert_true(shr in did_list_tst)
        assert_false(tst in did_list_new)
        assert_true(new in did_list_new)
        assert_true(shr in did_list_new)

    def test_rses_at_different_vos(self):
        """ MULTI VO (CLIENT): Test that RSEs from 2nd vo don't interfere """
        rse_client = RSEClient()
        rse_str = ''.join(choice(ascii_uppercase) for x in range(10))
        tst = 'TST_%s' % rse_str
        new = 'NEW_%s' % rse_str
        shr = 'SHR_%s' % rse_str
        rse_client.add_rse(tst)
        rse_client.add_rse(shr)
        add_rse(new, 'root', **self.new_vo)
        add_rse(shr, 'root', **self.new_vo)
        rse_list_tst = [r['rse'] for r in rse_client.list_rses()]
        rse_list_new = [r['rse'] for r in list_rses(filters={}, **self.new_vo)]
        assert_true(tst in rse_list_tst)
        assert_false(new in rse_list_tst)
        assert_true(shr in rse_list_tst)
        assert_false(tst in rse_list_new)
        assert_true(new in rse_list_new)
        assert_true(shr in rse_list_new)

    def test_scopes_at_different_vos(self):
        """ MULTI VO (CLIENT): Test that scopes from 2nd vo don't interfere """
        scope_client = ScopeClient()
        scope_uuid = str(generate_uuid()).lower()[:16]
        tst = 'tst_%s' % scope_uuid
        new = 'new_%s' % scope_uuid
        shr = 'shr_%s' % scope_uuid
        scope_client.add_scope('root', tst)
        scope_client.add_scope('root', shr)
        add_scope(new, 'root', 'root', **self.new_vo)
        add_scope(shr, 'root', 'root', **self.new_vo)
        scope_list_tst = [s for s in scope_client.list_scopes()]
        scope_list_new = [s for s in list_scopes(filter={}, **self.new_vo)]
        assert_true(tst in scope_list_tst)
        assert_false(new in scope_list_tst)
        assert_true(shr in scope_list_tst)
        assert_false(tst in scope_list_new)
        assert_true(new in scope_list_new)
        assert_true(shr in scope_list_new)<|MERGE_RESOLUTION|>--- conflicted
+++ resolved
@@ -15,17 +15,7 @@
 # Authors:
 # - Patrick Austin <patrick.austin@stfc.ac.uk>, 2020
 
-<<<<<<< HEAD
-from nose.tools import assert_equal, assert_is_not_none, assert_raises
-
-from rucio.api.rule import delete_replication_rule, get_replication_rule
-from rucio.api import vo as vo_api
-from rucio.common.config import config_get_bool
-from rucio.common.types import InternalAccount, InternalScope
-from rucio.core.did import add_did
-from rucio.core.rule import add_rule
-=======
-from nose.tools import assert_equal, assert_false, assert_in, assert_raises, assert_true
+from nose.tools import assert_equal, assert_false, assert_in, assert_is_not_none, assert_raises, assert_true
 from random import choice
 from string import ascii_uppercase
 
@@ -34,25 +24,23 @@
 from rucio.api.did import add_did, list_dids
 from rucio.api.identity import list_accounts_for_identity
 from rucio.api.rse import add_rse, list_rses
+from rucio.api.rule import delete_replication_rule, get_replication_rule
 from rucio.api.scope import add_scope, list_scopes
 from rucio.client.accountclient import AccountClient
->>>>>>> 70f4808c
 from rucio.client.client import Client
 from rucio.client.didclient import DIDClient
 from rucio.client.rseclient import RSEClient
 from rucio.client.replicaclient import ReplicaClient
 from rucio.client.scopeclient import ScopeClient
 from rucio.client.uploadclient import UploadClient
-<<<<<<< HEAD
-from rucio.common.exception import AccessDenied
-from rucio.common.utils import generate_uuid
-from rucio.db.sqla.constants import DIDType
-=======
 from rucio.common.config import config_get_bool
 from rucio.common.exception import AccessDenied, Duplicate
+from rucio.common.types import InternalAccount, InternalScope
 from rucio.common.utils import generate_uuid
+from rucio.core.did import add_did
+from rucio.core.rule import add_rule
 from rucio.core.vo import add_vo
->>>>>>> 70f4808c
+from rucio.db.sqla.constants import DIDType
 
 
 class TestVOCoreAPI(object):
@@ -64,7 +52,6 @@
         else:
             self.vo = {}
 
-<<<<<<< HEAD
     def test_access_rule(self):
         """ MULTI VO (CORE): Test accessing rules from a different VO """
         scope = InternalScope('mock', **self.vo)
@@ -79,7 +66,7 @@
         delete_replication_rule(rule_id=rule_id, purge_replicas=False, issuer='root', **self.vo)
         rule_dict = get_replication_rule(rule_id=rule_id, issuer='root', **self.vo)
         assert_is_not_none(rule_dict['expires_at'])
-=======
+
     def test_add_vo(self):
         """ MULTI VO (CORE): Test creation of VOs """
         with assert_raises(AccessDenied):
@@ -114,7 +101,6 @@
                 assert_equal(parameters['description'], v['description'])
                 vo_update_success = True
         assert_true(vo_update_success)
->>>>>>> 70f4808c
 
 
 class TestMultiVoClients(object):
