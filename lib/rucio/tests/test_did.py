--- conflicted
+++ resolved
@@ -22,11 +22,8 @@
 # - Thomas Beermann <thomas.beermann@cern.ch>, 2013-2018
 # - Joaquin Bogado <jbogado@linti.unlp.edu.ar>, 2018
 # - Andrew Lister, <andrew.lister@stfc.ac.uk>, 2019
-<<<<<<< HEAD
 # - Hannes Hansen <hannes.jakob.hansen@cern.ch>, 2018-2019
-=======
 # - Ruturaj Gujar, <ruturaj.gujar23@gmail.com>, 2019
->>>>>>> 4dce1916
 
 from __future__ import print_function
 
