# Copyright 2015-2018 CERN for the benefit of the ATLAS collaboration.
#
# Licensed under the Apache License, Version 2.0 (the "License");
# you may not use this file except in compliance with the License.
# You may obtain a copy of the License at
#
#    http://www.apache.org/licenses/LICENSE-2.0
#
# Unless required by applicable law or agreed to in writing, software
# distributed under the License is distributed on an "AS IS" BASIS,
# WITHOUT WARRANTIES OR CONDITIONS OF ANY KIND, either express or implied.
# See the License for the specific language governing permissions and
# limitations under the License.
#
# Authors:
# - Vincent Garonne <vgaronne@gmail.com>, 2015
# - Cedric Serfon <cedric.serfon@cern.ch>, 2015
# - Mario Lassnig <mario.lassnig@cern.ch>, 2018
# - Hannes Hansen <hannes.jakob.hansen@cern.ch>, 2018-2019
#
# PY3K COMPATIBLE
<<<<<<< HEAD

from nose.tools import assert_equal
=======
>>>>>>> d28946f8

from nose.tools import assert_equal, assert_true

from rucio.core.did import attach_dids, add_did, add_dids
from rucio.core.replica import list_datasets_per_rse, update_collection_replica, get_cleaned_updated_collection_replicas, delete_replicas, add_replicas
from rucio.core.rse import add_rse, del_rse, add_protocol, get_rse
from rucio.client.didclient import DIDClient
from rucio.client.replicaclient import ReplicaClient
from rucio.client.ruleclient import RuleClient
from rucio.common.utils import generate_uuid
from rucio.db.sqla import session, models, constants
from rucio.tests.common import rse_name_generator


class TestDatasetReplicaClient:

    def test_list_dataset_replicas(self):
        """ REPLICA (CLIENT): List dataset replicas."""
        replica_client = ReplicaClient()
        rule_client = RuleClient()
        did_client = DIDClient()
        scope = 'mock'
        dataset = 'dataset_' + str(generate_uuid())

        did_client.add_dataset(scope=scope, name=dataset)
        rule_client.add_replication_rule(dids=[{'scope': scope, 'name': dataset}],
                                         account='root', copies=1, rse_expression='MOCK',
                                         grouping='DATASET')
        replicas = [r for r in replica_client.list_dataset_replicas(scope=scope, name=dataset)]
        assert_equal(len(replicas), 1)

    def test_list_datasets_per_rse(self):
        """ REPLICA (CLIENT): List datasets in RSE."""
        rule_client = RuleClient()
        did_client = DIDClient()
        scope = 'mock'
        dataset = 'dataset_' + str(generate_uuid())

        did_client.add_dataset(scope=scope, name=dataset)
        rule_client.add_replication_rule(dids=[{'scope': scope, 'name': dataset}],
                                         account='root', copies=1, rse_expression='MOCK',
                                         grouping='DATASET')
        replicas = [r for r in list_datasets_per_rse(rse='MOCK', filters={'scope': 'mock', 'name': 'data*'})]
        assert(replicas != [])

    def test_list_dataset_replicas_archive(self):
        """ REPLICA (CLIENT): List dataset replicas with archives. """

        replica_client = ReplicaClient()
        did_client = DIDClient()
        rule_client = RuleClient()

        scope = 'mock'

        rse = 'APERTURE_%s' % rse_name_generator()
        add_rse(rse)
        add_protocol(rse, {'scheme': 'root',
                           'hostname': 'root.aperture.com',
                           'port': 1409,
                           'prefix': '//test/chamber/',
                           'impl': 'rucio.rse.protocols.xrootd.Default',
                           'domains': {
                               'lan': {'read': 1, 'write': 1, 'delete': 1},
                               'wan': {'read': 1, 'write': 1, 'delete': 1}}})

        rse2 = 'BLACKMESA_%s' % rse_name_generator()
        add_rse(rse2)
        add_protocol(rse2, {'scheme': 'root',
                            'hostname': 'root.blackmesa.com',
                            'port': 1409,
                            'prefix': '//underground/facility',
                            'impl': 'rucio.rse.protocols.xrootd.Default',
                            'domains': {
                                'lan': {'read': 1, 'write': 1, 'delete': 1},
                                'wan': {'read': 1, 'write': 1, 'delete': 1}}})

        # register archive
        archive = {'scope': scope, 'name': 'another.%s.zip' % generate_uuid(),
                   'type': 'FILE', 'bytes': 2596, 'adler32': 'deedbeaf'}
        replica_client.add_replicas(rse=rse, files=[archive])
        replica_client.add_replicas(rse=rse2, files=[archive])

        archived_files = [{'scope': scope, 'name': 'zippedfile-%i-%s' % (i, str(generate_uuid())), 'type': 'FILE',
                           'bytes': 4322, 'adler32': 'deaddead'} for i in range(2)]
        replica_client.add_replicas(rse=rse2, files=archived_files)
        did_client.add_files_to_archive(scope=scope, name=archive['name'], files=archived_files)

        dataset_name = 'find_me.' + str(generate_uuid())
        did_client.add_dataset(scope=scope, name=dataset_name)
        did_client.attach_dids(scope=scope, name=dataset_name, dids=archived_files)
        rule_client.add_replication_rule(dids=[{'scope': scope, 'name': dataset_name}],
                                         account='root', copies=1, rse_expression=rse,
                                         grouping='DATASET')

        res = [r for r in replica_client.list_dataset_replicas(scope=scope,
                                                               name=dataset_name)]
        assert_equal(len(res), 1)
        assert_equal(res[0]['state'], 'UNAVAILABLE')

        res = [r for r in replica_client.list_dataset_replicas(scope=scope,
                                                               name=dataset_name,
                                                               deep=True)]

        assert_equal(len(res), 3)
        assert_equal(res[0]['state'], 'AVAILABLE')
        assert_equal(res[1]['state'], 'AVAILABLE')
        assert_equal(res[2]['state'], 'AVAILABLE')

        del_rse(rse)


class TestDatasetReplicaUpdate:
    def setUp(self):
        self.scope = 'mock'
        self.rse = 'MOCK4'
        self.rse2 = 'MOCK3'
        self.account = 'root'
        self.rse_id = get_rse(self.rse).id
        self.rse_id2 = get_rse(self.rse2).id
        self.db_session = session.get_session()

    def tearDown(self):
        self.db_session.commit()

    def test_clean_and_get_collection_replica_updates(self):
        """ REPLICA (CORE): Get cleaned update requests for collection replicas. """
        dataset_name_with_collection_replica = 'dataset_with_rse%s' % generate_uuid()
        dataset_name_without_collection_replica = 'dataset_without_rse%s' % generate_uuid()
        add_dids(dids=[{'name': dataset_name_without_collection_replica, 'scope': self.scope, 'type': constants.DIDType.DATASET},
                       {'name': dataset_name_with_collection_replica, 'scope': self.scope, 'type': constants.DIDType.DATASET}], account=self.account, session=self.db_session)
        self.db_session.query(models.UpdatedCollectionReplica).delete()
        self.db_session.commit()

        # setup test data - 4 without corresponding replica, 4 duplicates and 2 correct
        models.CollectionReplica(rse_id=self.rse_id, scope=self.scope, bytes=10, state=constants.ReplicaState.AVAILABLE, name=dataset_name_with_collection_replica, did_type=constants.DIDType.DATASET).save(session=self.db_session)
        models.UpdatedCollectionReplica(rse_id=self.rse_id, scope=self.scope, name=dataset_name_with_collection_replica, did_type=constants.DIDType.DATASET).save(session=self.db_session)
        models.UpdatedCollectionReplica(rse_id=self.rse_id, scope=self.scope, name=dataset_name_with_collection_replica, did_type=constants.DIDType.DATASET).save(session=self.db_session)
        models.UpdatedCollectionReplica(rse_id=self.rse_id, scope=self.scope, name=dataset_name_with_collection_replica, did_type=constants.DIDType.DATASET).save(session=self.db_session)
        models.UpdatedCollectionReplica(rse_id=self.rse_id, scope=self.scope, name=dataset_name_without_collection_replica, did_type=constants.DIDType.DATASET).save(session=self.db_session)
        models.UpdatedCollectionReplica(rse_id=self.rse_id, scope=self.scope, name=dataset_name_without_collection_replica, did_type=constants.DIDType.DATASET).save(session=self.db_session)
        models.UpdatedCollectionReplica(scope=self.scope, name=dataset_name_without_collection_replica, did_type=constants.DIDType.DATASET).save(session=self.db_session)
        models.UpdatedCollectionReplica(scope=self.scope, name=dataset_name_without_collection_replica, did_type=constants.DIDType.DATASET).save(session=self.db_session)
        models.UpdatedCollectionReplica(scope=self.scope, name=dataset_name_with_collection_replica, did_type=constants.DIDType.DATASET).save(session=self.db_session)
        models.UpdatedCollectionReplica(scope=self.scope, name=dataset_name_with_collection_replica, did_type=constants.DIDType.DATASET).save(session=self.db_session)
        models.UpdatedCollectionReplica(scope=self.scope, name=dataset_name_with_collection_replica, did_type=constants.DIDType.DATASET).save(session=self.db_session)

        cleaned_collection_replica_updates = get_cleaned_updated_collection_replicas(total_workers=0, worker_number=0, session=self.db_session)
        assert_equal(len(cleaned_collection_replica_updates), 2)
        for update_request in cleaned_collection_replica_updates:
            update_request = self.db_session.query(models.UpdatedCollectionReplica).filter_by(id=update_request['id']).one()
            assert_equal(update_request.scope, self.scope)
            assert_true(update_request.name in (dataset_name_with_collection_replica, dataset_name_without_collection_replica))

    def test_update_collection_replica(self):
        """ REPLICA (CORE): Update collection replicas from update requests. """
        file_size = 2
        files = [{'name': 'file_%s' % generate_uuid(), 'scope': self.scope, 'bytes': file_size} for i in range(0, 2)]
        dataset_name = 'dataset_test_%s' % generate_uuid()
        add_replicas(rse=self.rse, files=files, account=self.account, session=self.db_session)
        add_did(scope=self.scope, name=dataset_name, type=constants.DIDType.DATASET, account=self.account, session=self.db_session)
        attach_dids(scope=self.scope, name=dataset_name, dids=files, account=self.account, session=self.db_session)
        models.CollectionReplica(rse_id=self.rse_id, scope=self.scope, state=constants.ReplicaState.AVAILABLE, name=dataset_name, did_type=constants.DIDType.DATASET, bytes=len(files) * file_size, length=len(files)).save(session=self.db_session)

        # Update request with rse id
        # First update -> dataset replica should be available
        models.UpdatedCollectionReplica(rse_id=self.rse_id, scope=self.scope, name=dataset_name, did_type=constants.DIDType.DATASET).save(session=self.db_session)
        update_request = self.db_session.query(models.UpdatedCollectionReplica).filter_by(rse_id=self.rse_id, scope=self.scope, name=dataset_name).one()
        update_collection_replica(update_request=update_request.to_dict(), session=self.db_session)
        update_request = self.db_session.query(models.UpdatedCollectionReplica).filter_by(id=update_request.id).first()
        assert_equal(update_request, None)
        dataset_replica = self.db_session.query(models.CollectionReplica).filter_by(scope=self.scope, name=dataset_name).one()
        assert_equal(dataset_replica['bytes'], len(files) * file_size)
        assert_equal(dataset_replica['length'], len(files))
        assert_equal(dataset_replica['available_bytes'], len(files) * file_size)
        assert_equal(dataset_replica['available_replicas_cnt'], len(files))
        assert_equal(str(dataset_replica['state']), 'AVAILABLE')

        # Delete one file replica -> dataset replica should be unavailable
        delete_replicas(rse=self.rse, files=[files[0]], session=self.db_session)
        update_request = self.db_session.query(models.UpdatedCollectionReplica).filter_by(rse_id=self.rse_id, scope=self.scope, name=dataset_name).one()
        update_collection_replica(update_request=update_request.to_dict(), session=self.db_session)
        dataset_replica = self.db_session.query(models.CollectionReplica).filter_by(scope=self.scope, name=dataset_name).one()
        assert_equal(dataset_replica['bytes'], len(files) * file_size)
        assert_equal(dataset_replica['length'], len(files))
        assert_equal(dataset_replica['available_bytes'], (len(files) - 1) * file_size)
        assert_equal(dataset_replica['available_replicas_cnt'], len(files) - 1)
        assert_equal(str(dataset_replica['state']), 'UNAVAILABLE')

        # Add one file replica -> dataset replica should be available again
        add_replicas(rse=self.rse, files=[files[0]], account='root', session=self.db_session)
        attach_dids(scope=self.scope, name=dataset_name, dids=[files[0]], account='root', session=self.db_session)
        models.UpdatedCollectionReplica(rse_id=self.rse_id, scope=self.scope, name=dataset_name, did_type=constants.DIDType.DATASET).save(session=self.db_session)
        update_request = self.db_session.query(models.UpdatedCollectionReplica).filter_by(rse_id=self.rse_id, scope=self.scope, name=dataset_name).one()
        update_collection_replica(update_request=update_request.to_dict(), session=self.db_session)
        dataset_replica = self.db_session.query(models.CollectionReplica).filter_by(scope=self.scope, name=dataset_name).one()
        assert_equal(dataset_replica['bytes'], len(files) * file_size)
        assert_equal(dataset_replica['length'], len(files))
        assert_equal(dataset_replica['available_bytes'], len(files) * file_size)
        assert_equal(dataset_replica['available_replicas_cnt'], len(files))
        assert_equal(str(dataset_replica['state']), 'AVAILABLE')

        # Delete all file replicas -> dataset replica should be deleted
        delete_replicas(rse=self.rse, files=files, session=self.db_session)
        update_request = self.db_session.query(models.UpdatedCollectionReplica).filter_by(rse_id=self.rse_id, scope=self.scope, name=dataset_name).one()
        update_collection_replica(update_request=update_request.to_dict(), session=self.db_session)
        dataset_replica = self.db_session.query(models.CollectionReplica).filter_by(scope=self.scope, name=dataset_name).all()
        assert_equal(len(dataset_replica), 0)

        # Update request without rse_id - using two replicas per file -> total 4 replicas
        add_replicas(rse=self.rse, files=files, account='root', session=self.db_session)
        add_replicas(rse=self.rse2, files=files, account='root', session=self.db_session)
        attach_dids(scope=self.scope, name=dataset_name, dids=files, account='root', session=self.db_session)
        models.CollectionReplica(rse_id=self.rse_id, scope=self.scope, name=dataset_name, state=constants.ReplicaState.UNAVAILABLE, did_type=constants.DIDType.DATASET, bytes=len(files) * file_size, length=len(files)).save(session=self.db_session)
        models.CollectionReplica(rse_id=self.rse_id2, scope=self.scope, name=dataset_name, state=constants.ReplicaState.UNAVAILABLE, did_type=constants.DIDType.DATASET, bytes=len(files) * file_size, length=len(files)).save(session=self.db_session)

        # First update -> replicas should be available
        models.UpdatedCollectionReplica(scope=self.scope, name=dataset_name).save(session=self.db_session)
        update_request = self.db_session.query(models.UpdatedCollectionReplica).filter_by(scope=self.scope, name=dataset_name).one()
        update_collection_replica(update_request=update_request.to_dict(), session=self.db_session)
        for dataset_replica in self.db_session.query(models.CollectionReplica).filter_by(scope=self.scope, name=dataset_name).all():
            assert_equal(dataset_replica['bytes'], len(files) * file_size)
            assert_equal(dataset_replica['length'], len(files))
            assert_equal(dataset_replica['available_bytes'], len(files) * file_size)
            assert_equal(dataset_replica['available_replicas_cnt'], len(files))
            assert_equal(str(dataset_replica['state']), 'AVAILABLE')

        # Delete first replica on first RSE -> replica on first RSE should be unavailable, replica on second RSE should be still available
        delete_replicas(rse=self.rse, files=[files[0]], session=self.db_session)
        models.UpdatedCollectionReplica(scope=self.scope, name=dataset_name, did_type=constants.DIDType.DATASET).save(session=self.db_session)
        # delete_replica creates also update object but with rse_id -> extra filter for rse_id is NULL
        update_request = self.db_session.query(models.UpdatedCollectionReplica).filter(models.UpdatedCollectionReplica.scope == self.scope, models.UpdatedCollectionReplica.name == dataset_name, models.UpdatedCollectionReplica.rse_id.is_(None)).one()
        update_collection_replica(update_request=update_request.to_dict(), session=self.db_session)
        dataset_replica = self.db_session.query(models.CollectionReplica).filter_by(scope=self.scope, name=dataset_name, rse_id=self.rse_id).one()
        assert_equal(dataset_replica['bytes'], len(files) * file_size)
        assert_equal(dataset_replica['length'], len(files))
        assert_equal(dataset_replica['available_bytes'], (len(files) - 1) * file_size)
        assert_equal(dataset_replica['available_replicas_cnt'], len(files) - 1)
        assert_equal(str(dataset_replica['state']), 'UNAVAILABLE')
        dataset_replica = self.db_session.query(models.CollectionReplica).filter_by(scope=self.scope, name=dataset_name, rse_id=self.rse_id2).one()
        assert_equal(dataset_replica['bytes'], len(files) * file_size)
        assert_equal(dataset_replica['length'], len(files))
        assert_equal(dataset_replica['available_bytes'], len(files) * file_size)
        assert_equal(dataset_replica['available_replicas_cnt'], len(files))
        assert_equal(str(dataset_replica['state']), 'AVAILABLE')

        # Set the state of the first replica on the second RSE to UNAVAILABLE -> both replicass should be unavailable
        file_replica = self.db_session.query(models.RSEFileAssociation).filter_by(rse_id=self.rse_id2, scope=self.scope, name=files[0]['name']).one()
        file_replica.state = constants.ReplicaState.UNAVAILABLE
        models.UpdatedCollectionReplica(scope=self.scope, name=dataset_name, did_type=constants.DIDType.DATASET).save(session=self.db_session)
        update_request = self.db_session.query(models.UpdatedCollectionReplica).filter(models.UpdatedCollectionReplica.scope == self.scope, models.UpdatedCollectionReplica.name == dataset_name, models.UpdatedCollectionReplica.rse_id.is_(None)).one()
        update_collection_replica(update_request=update_request.to_dict(), session=self.db_session)
        dataset_replica = self.db_session.query(models.CollectionReplica).filter_by(scope=self.scope, name=dataset_name, rse_id=self.rse_id).one()
        assert_equal(dataset_replica['bytes'], len(files) * file_size)
        assert_equal(dataset_replica['length'], len(files))
        assert_equal(dataset_replica['available_bytes'], (len(files) - 1) * file_size)
        assert_equal(dataset_replica['available_replicas_cnt'], len(files) - 1)
        assert_equal(str(dataset_replica['state']), 'UNAVAILABLE')
        dataset_replica = self.db_session.query(models.CollectionReplica).filter_by(scope=self.scope, name=dataset_name, rse_id=self.rse_id2).one()
        assert_equal(dataset_replica['bytes'], len(files) * file_size)
        assert_equal(dataset_replica['length'], len(files))
        assert_equal(dataset_replica['available_bytes'], (len(files) - 1) * file_size)
        assert_equal(dataset_replica['available_replicas_cnt'], len(files) - 1)
        assert_equal(str(dataset_replica['state']), 'UNAVAILABLE')

        # Delete first replica on second RSE -> file is not longer part of dataset -> both replicas should be available
        delete_replicas(rse=self.rse2, files=[files[0]], session=self.db_session)
        models.UpdatedCollectionReplica(scope=self.scope, name=dataset_name, did_type=constants.DIDType.DATASET).save(session=self.db_session)
        update_request = self.db_session.query(models.UpdatedCollectionReplica).filter(models.UpdatedCollectionReplica.scope == self.scope, models.UpdatedCollectionReplica.name == dataset_name, models.UpdatedCollectionReplica.rse_id.is_(None)).one()
        update_collection_replica(update_request=update_request.to_dict(), session=self.db_session)
        dataset_replica = self.db_session.query(models.CollectionReplica).filter_by(scope=self.scope, name=dataset_name, rse_id=self.rse_id).one()
        assert_equal(dataset_replica['bytes'], (len(files) - 1) * file_size)
        assert_equal(dataset_replica['length'], len(files) - 1)
        assert_equal(dataset_replica['available_bytes'], (len(files) - 1) * file_size)
        assert_equal(dataset_replica['available_replicas_cnt'], len(files) - 1)
        assert_equal(str(dataset_replica['state']), 'AVAILABLE')
        dataset_replica = self.db_session.query(models.CollectionReplica).filter_by(scope=self.scope, name=dataset_name, rse_id=self.rse_id2).one()
        assert_equal(dataset_replica['bytes'], (len(files) - 1) * file_size)
        assert_equal(dataset_replica['length'], len(files) - 1)
        assert_equal(dataset_replica['available_bytes'], (len(files) - 1) * file_size)
        assert_equal(dataset_replica['available_replicas_cnt'], len(files) - 1)
        assert_equal(str(dataset_replica['state']), 'AVAILABLE')

        # Add first replica to the first RSE -> first replicas should be available
        add_replicas(rse=self.rse, files=[files[0]], account='root', session=self.db_session)
        attach_dids(scope=self.scope, name=dataset_name, dids=[files[0]], account='root', session=self.db_session)
        models.UpdatedCollectionReplica(scope=self.scope, name=dataset_name, did_type=constants.DIDType.DATASET).save(session=self.db_session)
        update_request = self.db_session.query(models.UpdatedCollectionReplica).filter(models.UpdatedCollectionReplica.scope == self.scope, models.UpdatedCollectionReplica.name == dataset_name, models.UpdatedCollectionReplica.rse_id.is_(None)).one()
        update_collection_replica(update_request=update_request.to_dict(), session=self.db_session)
        dataset_replica = self.db_session.query(models.CollectionReplica).filter_by(scope=self.scope, name=dataset_name, rse_id=self.rse_id).one()
        assert_equal(dataset_replica['bytes'], len(files) * file_size)
        assert_equal(dataset_replica['length'], len(files))
        assert_equal(dataset_replica['available_bytes'], len(files) * file_size)
        assert_equal(dataset_replica['available_replicas_cnt'], len(files))
        assert_equal(str(dataset_replica['state']), 'AVAILABLE')
        dataset_replica = self.db_session.query(models.CollectionReplica).filter_by(scope=self.scope, name=dataset_name, rse_id=self.rse_id2).one()
        assert_equal(dataset_replica['bytes'], len(files) * file_size)
        assert_equal(dataset_replica['length'], len(files))
        assert_equal(dataset_replica['available_bytes'], (len(files) - 1) * file_size)
        assert_equal(dataset_replica['available_replicas_cnt'], len(files) - 1)
        assert_equal(str(dataset_replica['state']), 'UNAVAILABLE')

        # Add first replica to the second RSE -> both replicas should be available again
        add_replicas(rse=self.rse2, files=[files[0]], account='root', session=self.db_session)
        models.UpdatedCollectionReplica(scope=self.scope, name=dataset_name, did_type=constants.DIDType.DATASET).save(session=self.db_session)
        update_request = self.db_session.query(models.UpdatedCollectionReplica).filter(models.UpdatedCollectionReplica.scope == self.scope, models.UpdatedCollectionReplica.name == dataset_name, models.UpdatedCollectionReplica.rse_id.is_(None)).one()
        update_collection_replica(update_request=update_request.to_dict(), session=self.db_session)
        dataset_replica = self.db_session.query(models.CollectionReplica).filter_by(scope=self.scope, name=dataset_name, rse_id=self.rse_id).one()
        assert_equal(dataset_replica['bytes'], len(files) * file_size)
        assert_equal(dataset_replica['length'], len(files))
        assert_equal(dataset_replica['available_bytes'], len(files) * file_size)
        assert_equal(dataset_replica['available_replicas_cnt'], len(files))
        assert_equal(str(dataset_replica['state']), 'AVAILABLE')
        dataset_replica = self.db_session.query(models.CollectionReplica).filter_by(scope=self.scope, name=dataset_name, rse_id=self.rse_id2).one()
        assert_equal(dataset_replica['bytes'], len(files) * file_size)
        assert_equal(dataset_replica['length'], len(files))
        assert_equal(dataset_replica['available_bytes'], len(files) * file_size)
        assert_equal(dataset_replica['available_replicas_cnt'], len(files))
        assert_equal(str(dataset_replica['state']), 'AVAILABLE')<|MERGE_RESOLUTION|>--- conflicted
+++ resolved
@@ -19,11 +19,6 @@
 # - Hannes Hansen <hannes.jakob.hansen@cern.ch>, 2018-2019
 #
 # PY3K COMPATIBLE
-<<<<<<< HEAD
-
-from nose.tools import assert_equal
-=======
->>>>>>> d28946f8
 
 from nose.tools import assert_equal, assert_true
 
@@ -146,7 +141,7 @@
         self.db_session = session.get_session()
 
     def tearDown(self):
-        self.db_session.commit()
+        self.db_session.commit()  # pylint: disable=no-member
 
     def test_clean_and_get_collection_replica_updates(self):
         """ REPLICA (CORE): Get cleaned update requests for collection replicas. """
@@ -154,8 +149,8 @@
         dataset_name_without_collection_replica = 'dataset_without_rse%s' % generate_uuid()
         add_dids(dids=[{'name': dataset_name_without_collection_replica, 'scope': self.scope, 'type': constants.DIDType.DATASET},
                        {'name': dataset_name_with_collection_replica, 'scope': self.scope, 'type': constants.DIDType.DATASET}], account=self.account, session=self.db_session)
-        self.db_session.query(models.UpdatedCollectionReplica).delete()
-        self.db_session.commit()
+        self.db_session.query(models.UpdatedCollectionReplica).delete()  # pylint: disable=no-member
+        self.db_session.commit()  # pylint: disable=no-member
 
         # setup test data - 4 without corresponding replica, 4 duplicates and 2 correct
         models.CollectionReplica(rse_id=self.rse_id, scope=self.scope, bytes=10, state=constants.ReplicaState.AVAILABLE, name=dataset_name_with_collection_replica, did_type=constants.DIDType.DATASET).save(session=self.db_session)
@@ -173,7 +168,7 @@
         cleaned_collection_replica_updates = get_cleaned_updated_collection_replicas(total_workers=0, worker_number=0, session=self.db_session)
         assert_equal(len(cleaned_collection_replica_updates), 2)
         for update_request in cleaned_collection_replica_updates:
-            update_request = self.db_session.query(models.UpdatedCollectionReplica).filter_by(id=update_request['id']).one()
+            update_request = self.db_session.query(models.UpdatedCollectionReplica).filter_by(id=update_request['id']).one()  # pylint: disable=no-member
             assert_equal(update_request.scope, self.scope)
             assert_true(update_request.name in (dataset_name_with_collection_replica, dataset_name_without_collection_replica))
 
@@ -190,11 +185,11 @@
         # Update request with rse id
         # First update -> dataset replica should be available
         models.UpdatedCollectionReplica(rse_id=self.rse_id, scope=self.scope, name=dataset_name, did_type=constants.DIDType.DATASET).save(session=self.db_session)
-        update_request = self.db_session.query(models.UpdatedCollectionReplica).filter_by(rse_id=self.rse_id, scope=self.scope, name=dataset_name).one()
-        update_collection_replica(update_request=update_request.to_dict(), session=self.db_session)
-        update_request = self.db_session.query(models.UpdatedCollectionReplica).filter_by(id=update_request.id).first()
+        update_request = self.db_session.query(models.UpdatedCollectionReplica).filter_by(rse_id=self.rse_id, scope=self.scope, name=dataset_name).one()  # pylint: disable=no-member
+        update_collection_replica(update_request=update_request.to_dict(), session=self.db_session)
+        update_request = self.db_session.query(models.UpdatedCollectionReplica).filter_by(id=update_request.id).first()  # pylint: disable=no-member
         assert_equal(update_request, None)
-        dataset_replica = self.db_session.query(models.CollectionReplica).filter_by(scope=self.scope, name=dataset_name).one()
+        dataset_replica = self.db_session.query(models.CollectionReplica).filter_by(scope=self.scope, name=dataset_name).one()  # pylint: disable=no-member
         assert_equal(dataset_replica['bytes'], len(files) * file_size)
         assert_equal(dataset_replica['length'], len(files))
         assert_equal(dataset_replica['available_bytes'], len(files) * file_size)
@@ -203,9 +198,9 @@
 
         # Delete one file replica -> dataset replica should be unavailable
         delete_replicas(rse=self.rse, files=[files[0]], session=self.db_session)
-        update_request = self.db_session.query(models.UpdatedCollectionReplica).filter_by(rse_id=self.rse_id, scope=self.scope, name=dataset_name).one()
-        update_collection_replica(update_request=update_request.to_dict(), session=self.db_session)
-        dataset_replica = self.db_session.query(models.CollectionReplica).filter_by(scope=self.scope, name=dataset_name).one()
+        update_request = self.db_session.query(models.UpdatedCollectionReplica).filter_by(rse_id=self.rse_id, scope=self.scope, name=dataset_name).one()  # pylint: disable=no-member
+        update_collection_replica(update_request=update_request.to_dict(), session=self.db_session)
+        dataset_replica = self.db_session.query(models.CollectionReplica).filter_by(scope=self.scope, name=dataset_name).one()  # pylint: disable=no-member
         assert_equal(dataset_replica['bytes'], len(files) * file_size)
         assert_equal(dataset_replica['length'], len(files))
         assert_equal(dataset_replica['available_bytes'], (len(files) - 1) * file_size)
@@ -216,9 +211,9 @@
         add_replicas(rse=self.rse, files=[files[0]], account='root', session=self.db_session)
         attach_dids(scope=self.scope, name=dataset_name, dids=[files[0]], account='root', session=self.db_session)
         models.UpdatedCollectionReplica(rse_id=self.rse_id, scope=self.scope, name=dataset_name, did_type=constants.DIDType.DATASET).save(session=self.db_session)
-        update_request = self.db_session.query(models.UpdatedCollectionReplica).filter_by(rse_id=self.rse_id, scope=self.scope, name=dataset_name).one()
-        update_collection_replica(update_request=update_request.to_dict(), session=self.db_session)
-        dataset_replica = self.db_session.query(models.CollectionReplica).filter_by(scope=self.scope, name=dataset_name).one()
+        update_request = self.db_session.query(models.UpdatedCollectionReplica).filter_by(rse_id=self.rse_id, scope=self.scope, name=dataset_name).one()  # pylint: disable=no-member
+        update_collection_replica(update_request=update_request.to_dict(), session=self.db_session)
+        dataset_replica = self.db_session.query(models.CollectionReplica).filter_by(scope=self.scope, name=dataset_name).one()  # pylint: disable=no-member
         assert_equal(dataset_replica['bytes'], len(files) * file_size)
         assert_equal(dataset_replica['length'], len(files))
         assert_equal(dataset_replica['available_bytes'], len(files) * file_size)
@@ -227,9 +222,9 @@
 
         # Delete all file replicas -> dataset replica should be deleted
         delete_replicas(rse=self.rse, files=files, session=self.db_session)
-        update_request = self.db_session.query(models.UpdatedCollectionReplica).filter_by(rse_id=self.rse_id, scope=self.scope, name=dataset_name).one()
-        update_collection_replica(update_request=update_request.to_dict(), session=self.db_session)
-        dataset_replica = self.db_session.query(models.CollectionReplica).filter_by(scope=self.scope, name=dataset_name).all()
+        update_request = self.db_session.query(models.UpdatedCollectionReplica).filter_by(rse_id=self.rse_id, scope=self.scope, name=dataset_name).one()  # pylint: disable=no-member
+        update_collection_replica(update_request=update_request.to_dict(), session=self.db_session)
+        dataset_replica = self.db_session.query(models.CollectionReplica).filter_by(scope=self.scope, name=dataset_name).all()  # pylint: disable=no-member
         assert_equal(len(dataset_replica), 0)
 
         # Update request without rse_id - using two replicas per file -> total 4 replicas
@@ -241,9 +236,9 @@
 
         # First update -> replicas should be available
         models.UpdatedCollectionReplica(scope=self.scope, name=dataset_name).save(session=self.db_session)
-        update_request = self.db_session.query(models.UpdatedCollectionReplica).filter_by(scope=self.scope, name=dataset_name).one()
-        update_collection_replica(update_request=update_request.to_dict(), session=self.db_session)
-        for dataset_replica in self.db_session.query(models.CollectionReplica).filter_by(scope=self.scope, name=dataset_name).all():
+        update_request = self.db_session.query(models.UpdatedCollectionReplica).filter_by(scope=self.scope, name=dataset_name).one()  # pylint: disable=no-member
+        update_collection_replica(update_request=update_request.to_dict(), session=self.db_session)
+        for dataset_replica in self.db_session.query(models.CollectionReplica).filter_by(scope=self.scope, name=dataset_name).all():  # pylint: disable=no-member
             assert_equal(dataset_replica['bytes'], len(files) * file_size)
             assert_equal(dataset_replica['length'], len(files))
             assert_equal(dataset_replica['available_bytes'], len(files) * file_size)
@@ -254,15 +249,16 @@
         delete_replicas(rse=self.rse, files=[files[0]], session=self.db_session)
         models.UpdatedCollectionReplica(scope=self.scope, name=dataset_name, did_type=constants.DIDType.DATASET).save(session=self.db_session)
         # delete_replica creates also update object but with rse_id -> extra filter for rse_id is NULL
-        update_request = self.db_session.query(models.UpdatedCollectionReplica).filter(models.UpdatedCollectionReplica.scope == self.scope, models.UpdatedCollectionReplica.name == dataset_name, models.UpdatedCollectionReplica.rse_id.is_(None)).one()
-        update_collection_replica(update_request=update_request.to_dict(), session=self.db_session)
-        dataset_replica = self.db_session.query(models.CollectionReplica).filter_by(scope=self.scope, name=dataset_name, rse_id=self.rse_id).one()
-        assert_equal(dataset_replica['bytes'], len(files) * file_size)
-        assert_equal(dataset_replica['length'], len(files))
-        assert_equal(dataset_replica['available_bytes'], (len(files) - 1) * file_size)
-        assert_equal(dataset_replica['available_replicas_cnt'], len(files) - 1)
-        assert_equal(str(dataset_replica['state']), 'UNAVAILABLE')
-        dataset_replica = self.db_session.query(models.CollectionReplica).filter_by(scope=self.scope, name=dataset_name, rse_id=self.rse_id2).one()
+        update_request = self.db_session.query(models.UpdatedCollectionReplica).filter(models.UpdatedCollectionReplica.scope == self.scope, models.UpdatedCollectionReplica.name == dataset_name,  # pylint: disable=no-member
+                                                                                       models.UpdatedCollectionReplica.rse_id.is_(None)).one()  # pylint: disable=no-member
+        update_collection_replica(update_request=update_request.to_dict(), session=self.db_session)
+        dataset_replica = self.db_session.query(models.CollectionReplica).filter_by(scope=self.scope, name=dataset_name, rse_id=self.rse_id).one()  # pylint: disable=no-member
+        assert_equal(dataset_replica['bytes'], len(files) * file_size)
+        assert_equal(dataset_replica['length'], len(files))
+        assert_equal(dataset_replica['available_bytes'], (len(files) - 1) * file_size)
+        assert_equal(dataset_replica['available_replicas_cnt'], len(files) - 1)
+        assert_equal(str(dataset_replica['state']), 'UNAVAILABLE')
+        dataset_replica = self.db_session.query(models.CollectionReplica).filter_by(scope=self.scope, name=dataset_name, rse_id=self.rse_id2).one()  # pylint: disable=no-member
         assert_equal(dataset_replica['bytes'], len(files) * file_size)
         assert_equal(dataset_replica['length'], len(files))
         assert_equal(dataset_replica['available_bytes'], len(files) * file_size)
@@ -270,18 +266,19 @@
         assert_equal(str(dataset_replica['state']), 'AVAILABLE')
 
         # Set the state of the first replica on the second RSE to UNAVAILABLE -> both replicass should be unavailable
-        file_replica = self.db_session.query(models.RSEFileAssociation).filter_by(rse_id=self.rse_id2, scope=self.scope, name=files[0]['name']).one()
+        file_replica = self.db_session.query(models.RSEFileAssociation).filter_by(rse_id=self.rse_id2, scope=self.scope, name=files[0]['name']).one()  # pylint: disable=no-member
         file_replica.state = constants.ReplicaState.UNAVAILABLE
         models.UpdatedCollectionReplica(scope=self.scope, name=dataset_name, did_type=constants.DIDType.DATASET).save(session=self.db_session)
-        update_request = self.db_session.query(models.UpdatedCollectionReplica).filter(models.UpdatedCollectionReplica.scope == self.scope, models.UpdatedCollectionReplica.name == dataset_name, models.UpdatedCollectionReplica.rse_id.is_(None)).one()
-        update_collection_replica(update_request=update_request.to_dict(), session=self.db_session)
-        dataset_replica = self.db_session.query(models.CollectionReplica).filter_by(scope=self.scope, name=dataset_name, rse_id=self.rse_id).one()
-        assert_equal(dataset_replica['bytes'], len(files) * file_size)
-        assert_equal(dataset_replica['length'], len(files))
-        assert_equal(dataset_replica['available_bytes'], (len(files) - 1) * file_size)
-        assert_equal(dataset_replica['available_replicas_cnt'], len(files) - 1)
-        assert_equal(str(dataset_replica['state']), 'UNAVAILABLE')
-        dataset_replica = self.db_session.query(models.CollectionReplica).filter_by(scope=self.scope, name=dataset_name, rse_id=self.rse_id2).one()
+        update_request = self.db_session.query(models.UpdatedCollectionReplica).filter(models.UpdatedCollectionReplica.scope == self.scope, models.UpdatedCollectionReplica.name == dataset_name,  # pylint: disable=no-member
+                                                                                       models.UpdatedCollectionReplica.rse_id.is_(None)).one()  # pylint: disable=no-member
+        update_collection_replica(update_request=update_request.to_dict(), session=self.db_session)
+        dataset_replica = self.db_session.query(models.CollectionReplica).filter_by(scope=self.scope, name=dataset_name, rse_id=self.rse_id).one()  # pylint: disable=no-member
+        assert_equal(dataset_replica['bytes'], len(files) * file_size)
+        assert_equal(dataset_replica['length'], len(files))
+        assert_equal(dataset_replica['available_bytes'], (len(files) - 1) * file_size)
+        assert_equal(dataset_replica['available_replicas_cnt'], len(files) - 1)
+        assert_equal(str(dataset_replica['state']), 'UNAVAILABLE')
+        dataset_replica = self.db_session.query(models.CollectionReplica).filter_by(scope=self.scope, name=dataset_name, rse_id=self.rse_id2).one()  # pylint: disable=no-member
         assert_equal(dataset_replica['bytes'], len(files) * file_size)
         assert_equal(dataset_replica['length'], len(files))
         assert_equal(dataset_replica['available_bytes'], (len(files) - 1) * file_size)
@@ -291,15 +288,16 @@
         # Delete first replica on second RSE -> file is not longer part of dataset -> both replicas should be available
         delete_replicas(rse=self.rse2, files=[files[0]], session=self.db_session)
         models.UpdatedCollectionReplica(scope=self.scope, name=dataset_name, did_type=constants.DIDType.DATASET).save(session=self.db_session)
-        update_request = self.db_session.query(models.UpdatedCollectionReplica).filter(models.UpdatedCollectionReplica.scope == self.scope, models.UpdatedCollectionReplica.name == dataset_name, models.UpdatedCollectionReplica.rse_id.is_(None)).one()
-        update_collection_replica(update_request=update_request.to_dict(), session=self.db_session)
-        dataset_replica = self.db_session.query(models.CollectionReplica).filter_by(scope=self.scope, name=dataset_name, rse_id=self.rse_id).one()
+        update_request = self.db_session.query(models.UpdatedCollectionReplica).filter(models.UpdatedCollectionReplica.scope == self.scope, models.UpdatedCollectionReplica.name == dataset_name,  # pylint: disable=no-member
+                                                                                       models.UpdatedCollectionReplica.rse_id.is_(None)).one()  # pylint: disable=no-member
+        update_collection_replica(update_request=update_request.to_dict(), session=self.db_session)
+        dataset_replica = self.db_session.query(models.CollectionReplica).filter_by(scope=self.scope, name=dataset_name, rse_id=self.rse_id).one()  # pylint: disable=no-member
         assert_equal(dataset_replica['bytes'], (len(files) - 1) * file_size)
         assert_equal(dataset_replica['length'], len(files) - 1)
         assert_equal(dataset_replica['available_bytes'], (len(files) - 1) * file_size)
         assert_equal(dataset_replica['available_replicas_cnt'], len(files) - 1)
         assert_equal(str(dataset_replica['state']), 'AVAILABLE')
-        dataset_replica = self.db_session.query(models.CollectionReplica).filter_by(scope=self.scope, name=dataset_name, rse_id=self.rse_id2).one()
+        dataset_replica = self.db_session.query(models.CollectionReplica).filter_by(scope=self.scope, name=dataset_name, rse_id=self.rse_id2).one()  # pylint: disable=no-member
         assert_equal(dataset_replica['bytes'], (len(files) - 1) * file_size)
         assert_equal(dataset_replica['length'], len(files) - 1)
         assert_equal(dataset_replica['available_bytes'], (len(files) - 1) * file_size)
@@ -310,15 +308,16 @@
         add_replicas(rse=self.rse, files=[files[0]], account='root', session=self.db_session)
         attach_dids(scope=self.scope, name=dataset_name, dids=[files[0]], account='root', session=self.db_session)
         models.UpdatedCollectionReplica(scope=self.scope, name=dataset_name, did_type=constants.DIDType.DATASET).save(session=self.db_session)
-        update_request = self.db_session.query(models.UpdatedCollectionReplica).filter(models.UpdatedCollectionReplica.scope == self.scope, models.UpdatedCollectionReplica.name == dataset_name, models.UpdatedCollectionReplica.rse_id.is_(None)).one()
-        update_collection_replica(update_request=update_request.to_dict(), session=self.db_session)
-        dataset_replica = self.db_session.query(models.CollectionReplica).filter_by(scope=self.scope, name=dataset_name, rse_id=self.rse_id).one()
-        assert_equal(dataset_replica['bytes'], len(files) * file_size)
-        assert_equal(dataset_replica['length'], len(files))
-        assert_equal(dataset_replica['available_bytes'], len(files) * file_size)
-        assert_equal(dataset_replica['available_replicas_cnt'], len(files))
-        assert_equal(str(dataset_replica['state']), 'AVAILABLE')
-        dataset_replica = self.db_session.query(models.CollectionReplica).filter_by(scope=self.scope, name=dataset_name, rse_id=self.rse_id2).one()
+        update_request = self.db_session.query(models.UpdatedCollectionReplica).filter(models.UpdatedCollectionReplica.scope == self.scope, models.UpdatedCollectionReplica.name == dataset_name,  # pylint: disable=no-member
+                                                                                       models.UpdatedCollectionReplica.rse_id.is_(None)).one()  # pylint: disable=no-member
+        update_collection_replica(update_request=update_request.to_dict(), session=self.db_session)
+        dataset_replica = self.db_session.query(models.CollectionReplica).filter_by(scope=self.scope, name=dataset_name, rse_id=self.rse_id).one()  # pylint: disable=no-member
+        assert_equal(dataset_replica['bytes'], len(files) * file_size)
+        assert_equal(dataset_replica['length'], len(files))
+        assert_equal(dataset_replica['available_bytes'], len(files) * file_size)
+        assert_equal(dataset_replica['available_replicas_cnt'], len(files))
+        assert_equal(str(dataset_replica['state']), 'AVAILABLE')
+        dataset_replica = self.db_session.query(models.CollectionReplica).filter_by(scope=self.scope, name=dataset_name, rse_id=self.rse_id2).one()  # pylint: disable=no-member
         assert_equal(dataset_replica['bytes'], len(files) * file_size)
         assert_equal(dataset_replica['length'], len(files))
         assert_equal(dataset_replica['available_bytes'], (len(files) - 1) * file_size)
@@ -328,15 +327,16 @@
         # Add first replica to the second RSE -> both replicas should be available again
         add_replicas(rse=self.rse2, files=[files[0]], account='root', session=self.db_session)
         models.UpdatedCollectionReplica(scope=self.scope, name=dataset_name, did_type=constants.DIDType.DATASET).save(session=self.db_session)
-        update_request = self.db_session.query(models.UpdatedCollectionReplica).filter(models.UpdatedCollectionReplica.scope == self.scope, models.UpdatedCollectionReplica.name == dataset_name, models.UpdatedCollectionReplica.rse_id.is_(None)).one()
-        update_collection_replica(update_request=update_request.to_dict(), session=self.db_session)
-        dataset_replica = self.db_session.query(models.CollectionReplica).filter_by(scope=self.scope, name=dataset_name, rse_id=self.rse_id).one()
-        assert_equal(dataset_replica['bytes'], len(files) * file_size)
-        assert_equal(dataset_replica['length'], len(files))
-        assert_equal(dataset_replica['available_bytes'], len(files) * file_size)
-        assert_equal(dataset_replica['available_replicas_cnt'], len(files))
-        assert_equal(str(dataset_replica['state']), 'AVAILABLE')
-        dataset_replica = self.db_session.query(models.CollectionReplica).filter_by(scope=self.scope, name=dataset_name, rse_id=self.rse_id2).one()
+        update_request = self.db_session.query(models.UpdatedCollectionReplica).filter(models.UpdatedCollectionReplica.scope == self.scope, models.UpdatedCollectionReplica.name == dataset_name,  # pylint: disable=no-member
+                                                                                       models.UpdatedCollectionReplica.rse_id.is_(None)).one()  # pylint: disable=no-member
+        update_collection_replica(update_request=update_request.to_dict(), session=self.db_session)
+        dataset_replica = self.db_session.query(models.CollectionReplica).filter_by(scope=self.scope, name=dataset_name, rse_id=self.rse_id).one()  # pylint: disable=no-member
+        assert_equal(dataset_replica['bytes'], len(files) * file_size)
+        assert_equal(dataset_replica['length'], len(files))
+        assert_equal(dataset_replica['available_bytes'], len(files) * file_size)
+        assert_equal(dataset_replica['available_replicas_cnt'], len(files))
+        assert_equal(str(dataset_replica['state']), 'AVAILABLE')
+        dataset_replica = self.db_session.query(models.CollectionReplica).filter_by(scope=self.scope, name=dataset_name, rse_id=self.rse_id2).one()  # pylint: disable=no-member
         assert_equal(dataset_replica['bytes'], len(files) * file_size)
         assert_equal(dataset_replica['length'], len(files))
         assert_equal(dataset_replica['available_bytes'], len(files) * file_size)
