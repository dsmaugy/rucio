
"""
The scheduler is a daemon that orders transfer requests before sending them to the submitter.
"""

from collections import defaultdict, deque
from email.policy import default
import logging
import threading
from types import FrameType
from typing import TYPE_CHECKING, Dict, List, Optional, Tuple


import rucio.db.sqla.util

from rucio.common import exception
from rucio.common.config import config_get_bool
from rucio.common.logging import setup_logging
from rucio.common.types import InternalScope
from rucio.core.did import get_metadata, list_content
from rucio.core.monitor import MetricManager
from rucio.core.topology import Topology, ExpiringObjectCache
from rucio.core.request import list_and_mark_transfer_requests_and_source_replicas, update_request
from rucio.daemons.common import db_workqueue, ProducerConsumerDaemon
from rucio.db.sqla.constants import RequestState, RequestType, DIDType


if TYPE_CHECKING:
    from sqlalchemy.orm import Session
    from rucio.daemons.common import HeartbeatHandler
    from rucio.core.request import RequestWithSources

GRACEFUL_STOP = threading.Event()
METRICS = MetricManager(module=__name__) # TODO: do we want to keep track of metrics or nah?
DAEMON_NAME = 'conveyor-scheduler'


def stop(signum: Optional[int] = None, frame: Optional[FrameType] = None) -> None:
    """
    Graceful exit.
    """

    GRACEFUL_STOP.set()

def run(
        once: bool,
        sleep_time: int,
        bulk=100,
):
    """
    Running the scheduler daemon either once or by default in a loop until stop is called.
    """
    setup_logging(process_name=DAEMON_NAME)

    if rucio.db.sqla.util.is_old_db():
        raise exception.DatabaseException('Database was not updated, daemon won\'t start')
    
    cached_topology = ExpiringObjectCache(ttl=300, new_obj_fnc=lambda: Topology()) # TODO: we ignore "ignore_availablity" here

    scheduler(once=once, sleep_time=sleep_time, bulk=bulk, cached_topology=cached_topology)

# main entrypoint to scheduler daemon
def scheduler(once: bool, 
              sleep_time: int, 
              bulk: int, 
              cached_topology,
              partition_wait_time=10, 
              executable: str = DAEMON_NAME
              ):
    logging.debug("Starting Scheduling Cycle")

    @db_workqueue(
        once=once,
        graceful_stop=GRACEFUL_STOP,
        executable=executable,
        partition_wait_time=partition_wait_time,
        sleep_time=sleep_time)
    def _db_producer(*, activity, heartbeat_handler):
        return _fetch_requests(bulk=bulk, cached_topology=cached_topology, heartbeat_handler=heartbeat_handler, set_last_processed_by=not once)

    def _consumer(requests_to_schedule):
        return _handle_requests(requests_to_schedule)

    ProducerConsumerDaemon(
        producers=[_db_producer],
        consumers=[_consumer],
        graceful_stop=GRACEFUL_STOP,
    ).run()

# Receives the request object from `_fetch_requests` and performs the scheduling logic
def _handle_requests(elements: Tuple[Dict[str, 'SchedulerDataset'], Dict[str, int]]):
    unordered_datasets, rse_load_map = elements
    logging.debug("Scheduler Status is: %s", config_get_bool("conveyor", "use_scheduler", default=False))
    logging.debug("UNORDERED DATASETS: %s", unordered_datasets)
    logging.debug("RSE LOAD MAP: %s", rse_load_map)
    # DEBUG PRINT
    # for request_id, request in requests_to_schedule.items():
    #     logging.debug("Request %s: %s", request_id, str(request))
    #     logging.debug("\tActivity: %s | Internal Account: %s | External Account: %s | VO: %s | Priority: %d", 
    #                   request.activity, request.account.internal, request.account.external, request.account.vo, request.priority)
    #     logging.debug("\tScope: %s | Dest RSE %s | Source RSE %s", request.scope, request.dest_rse, request.requested_source)

    # SINCRONIA IMPLEMENTATION
    ordered_datasets = deque()
    while len(unordered_datasets) != 0:
        # 1. Find most bottlenecked RSE 
        bottleneck = 'XD01'

         # 2. Find most unfair dataset on bottlenecked RSE and calculate num_bottlenecked_bytes for all unordered_datasets
        most_unfair_dataset = 'something'

        # 3. Re-adjust weights for unordered datasets
        for dataset_name, dataset in unordered_datasets.items():
            if dataset_name == most_unfair_dataset:
                pass
            dataset.weight = dataset.weight - (unordered_datasets[most_unfair_dataset].weight * (dataset.num_bottlenecked_bytes / unordered_datasets[most_unfair_dataset].num_bottlenecked_bytes))
        
<<<<<<< HEAD
    # 1. Find most bottlenecked RSE of all unordered datasets (Darwin)
    unordered_rse_loads = defaultdict(int)
    for dataset in unordered_datasets.values():
        for rse_id, rse_load in dataset.num_bytes_per_rse.items():
            unordered_rse_loads[rse_id] += rse_load
    bottlenecked_rse_id = max(unordered_rse_loads.items(), key= lambda x: x[1])[0]

    logging.debug("Bottlenecked RSE: %s with %s bytes", bottlenecked_rse_id, unordered_rse_loads[bottlenecked_rse_id])
    # 2. Iterate through unordered datasets, find most unfair dataset on bottlenecked RSE (according to Sincronia rules) 
    most_unfair_dataset = max(unordered_datasets.items(), key=lambda x: x[1].num_bytes_per_rse.get(bottlenecked_rse_id, 0) * x[1].weight)[0]
    logging.debug("Most Unfair Dataset: %s with %s bytes on RSE %s", most_unfair_dataset, unordered_datasets[most_unfair_dataset].num_bytes_per_rse[bottlenecked_rse_id], bottlenecked_rse_id)
    # 3. Re-adjust weights for unordered datasets
=======
        # 4. Add most unfair dataset to ordered dataset list
        ordered_datasets.appendleft(unordered_datasets[most_unfair_dataset])
        del unordered_datasets[most_unfair_dataset]
        
    # Prepare the ordered datasets to send to the throttler
    # TODO
>>>>>>> ee09cd9f


    # 6. Send files to throttler in order of ordered datasets

    # trivial, mark ALL requests as QUEUED for the submitter without doing any ordering
    # this just shows us that our daemon execution is correct
    # for request_id in requests_to_schedule.keys():
        # update_request(request_id=request_id, state=RequestState.QUEUED)


# The database producer function, this retreives PREPARING requests from the database packaged in a `RequestWithSources` object
def _fetch_requests(bulk: int,
                    cached_topology,
                    heartbeat_handler: "HeartbeatHandler",
                    set_last_processed_by: bool,
                    *,
                      session: "Optional[Session]" = None,):
    worker_number, total_workers, logger = heartbeat_handler.live()
    topology = cached_topology.get() if cached_topology else Topology() # TODO: ignore "ignore_availability"
    topology.configure_multihop(logger=logger, session=session)
    requests_with_sources: Dict[str, 'RequestWithSources'] = list_and_mark_transfer_requests_and_source_replicas(
        rse_collection=topology,
        processed_by=heartbeat_handler.short_executable if set_last_processed_by else None,
        total_workers=total_workers,
        worker_number=worker_number,
        limit=bulk,
        request_state=RequestState.SCHEDULNG,
        request_type=[RequestType.TRANSFER], 
        processed_at_delay=1, # TODO: this is for debugging so we keep getting the from subsequent daemon runs quickly
        session=session,
    )
    
    rse_load_map: Dict[str, int] = defaultdict(int)
    unordered_datasets: Dict[str, SchedulerDataset] = {}

    for request in requests_with_sources.values():
        # TODO: testing purposes, delete these later
        # must do this because haven't implemented filling parent_dataset_* yet 
        # TODO: find first parent dataset
        request.parent_dataset_scope = request.scope # first dataset scope found for this file
        request.parent_dataset_name = "dataset1"     # first dataset name found for this file
        dataset_identifier = str(request.parent_dataset_scope) + ":" + request.parent_dataset_name

        unordered_datasets[dataset_identifier] = unordered_datasets.get(
            dataset_identifier, 
            SchedulerDataset(request.parent_dataset_scope, request.parent_dataset_name)
        )

        parent_dataset = unordered_datasets[dataset_identifier]
        
        parent_dataset_contents = list_content(scope=request.parent_dataset_scope, name=request.parent_dataset_name, session=session)
        # add up all the bytes being processed per RSE (src + dest)
        for sibling_file in parent_dataset_contents:
            if sibling_file['type'] == DIDType.FILE:
                rse_load_map[request.dest_rse.id] += sibling_file['bytes']
                parent_dataset.num_bytes_per_rse[request.dest_rse.id] += sibling_file['bytes']
                if request.requested_source:
                    rse_load_map[request.requested_source.rse.id] += sibling_file['bytes']
                    parent_dataset.num_bytes_per_rse[request.requested_source.rse.id] += sibling_file['bytes']
    
    logging.debug("RSE Load: %s", rse_load_map)

    return False, (unordered_datasets, rse_load_map)


class SchedulerDataset:

    def __init__(self, scope: InternalScope, name: str):
        self._id = (scope, name)
        self.scope = scope
        self.name = name
<<<<<<< HEAD
        self.num_bytes_per_rse = defaultdict(int)  # number of bytes this dataset takes up in this scheduling cycle
        self.weight = 0
=======
        self.num_bytes = 0  # number of bytes this dataset takes up in this scheduling cycle
        self.num_bottlenecked_bytes = 0 # number of bytes this dataset takes up on the currently most bottlenecked port
        self.weight = 1.0
>>>>>>> ee09cd9f

    def __eq__(self, __value: 'SchedulerDataset') -> bool:
        return __value._id == self._id
    
    def __hash__(self) -> int:
        return hash(self._id)<|MERGE_RESOLUTION|>--- conflicted
+++ resolved
@@ -54,6 +54,9 @@
 
     if rucio.db.sqla.util.is_old_db():
         raise exception.DatabaseException('Database was not updated, daemon won\'t start')
+    
+    if config_get_bool("conveyor", "use_preparer", default=False):
+        raise exception.ConfigurationError("Preparer not enabled! Scheduler daemon only works when preparer is running.")
     
     cached_topology = ExpiringObjectCache(ttl=300, new_obj_fnc=lambda: Topology()) # TODO: we ignore "ignore_availablity" here
 
@@ -101,41 +104,37 @@
     #     logging.debug("\tScope: %s | Dest RSE %s | Source RSE %s", request.scope, request.dest_rse, request.requested_source)
 
     # SINCRONIA IMPLEMENTATION
+        
     ordered_datasets = deque()
+
     while len(unordered_datasets) != 0:
-        # 1. Find most bottlenecked RSE 
-        bottleneck = 'XD01'
+        # 1. Find most bottlenecked RSE out of unordered datasets
+        unordered_rse_loads = defaultdict(int)
+        for dataset in unordered_datasets.values():
+            for rse_id, rse_load in dataset.num_bytes_per_rse.items():
+                unordered_rse_loads[rse_id] += rse_load
+        bottlenecked_rse_id = max(unordered_rse_loads.items(), key= lambda x: x[1])[0]
+
+        logging.debug("Bottlenecked RSE: %s with %s bytes", bottlenecked_rse_id, unordered_rse_loads[bottlenecked_rse_id])
 
          # 2. Find most unfair dataset on bottlenecked RSE and calculate num_bottlenecked_bytes for all unordered_datasets
-        most_unfair_dataset = 'something'
+        most_unfair_dataset = max(unordered_datasets.items(), key=lambda x: x[1].num_bytes_per_rse.get(bottlenecked_rse_id, 0) * x[1].weight)[0]
+        logging.debug("Most Unfair Dataset: %s with %s bytes on RSE %s", most_unfair_dataset, unordered_datasets[most_unfair_dataset].num_bytes_per_rse[bottlenecked_rse_id], bottlenecked_rse_id)
 
         # 3. Re-adjust weights for unordered datasets
         for dataset_name, dataset in unordered_datasets.items():
             if dataset_name == most_unfair_dataset:
                 pass
-            dataset.weight = dataset.weight - (unordered_datasets[most_unfair_dataset].weight * (dataset.num_bottlenecked_bytes / unordered_datasets[most_unfair_dataset].num_bottlenecked_bytes))
-        
-<<<<<<< HEAD
-    # 1. Find most bottlenecked RSE of all unordered datasets (Darwin)
-    unordered_rse_loads = defaultdict(int)
-    for dataset in unordered_datasets.values():
-        for rse_id, rse_load in dataset.num_bytes_per_rse.items():
-            unordered_rse_loads[rse_id] += rse_load
-    bottlenecked_rse_id = max(unordered_rse_loads.items(), key= lambda x: x[1])[0]
-
-    logging.debug("Bottlenecked RSE: %s with %s bytes", bottlenecked_rse_id, unordered_rse_loads[bottlenecked_rse_id])
-    # 2. Iterate through unordered datasets, find most unfair dataset on bottlenecked RSE (according to Sincronia rules) 
-    most_unfair_dataset = max(unordered_datasets.items(), key=lambda x: x[1].num_bytes_per_rse.get(bottlenecked_rse_id, 0) * x[1].weight)[0]
-    logging.debug("Most Unfair Dataset: %s with %s bytes on RSE %s", most_unfair_dataset, unordered_datasets[most_unfair_dataset].num_bytes_per_rse[bottlenecked_rse_id], bottlenecked_rse_id)
-    # 3. Re-adjust weights for unordered datasets
-=======
+            dataset.weight = dataset.weight - (unordered_datasets[most_unfair_dataset].weight * (dataset.num_bytes_per_rse[bottlenecked_rse_id] / unordered_datasets[most_unfair_dataset].num_bytes_per_rse[bottlenecked_rse_id]))
+        
         # 4. Add most unfair dataset to ordered dataset list
         ordered_datasets.appendleft(unordered_datasets[most_unfair_dataset])
         del unordered_datasets[most_unfair_dataset]
         
+    logging.debug("Dataset Ordering: %s", ordered_datasets)
     # Prepare the ordered datasets to send to the throttler
     # TODO
->>>>>>> ee09cd9f
+    
 
 
     # 6. Send files to throttler in order of ordered datasets
@@ -207,14 +206,9 @@
         self._id = (scope, name)
         self.scope = scope
         self.name = name
-<<<<<<< HEAD
         self.num_bytes_per_rse = defaultdict(int)  # number of bytes this dataset takes up in this scheduling cycle
-        self.weight = 0
-=======
-        self.num_bytes = 0  # number of bytes this dataset takes up in this scheduling cycle
         self.num_bottlenecked_bytes = 0 # number of bytes this dataset takes up on the currently most bottlenecked port
         self.weight = 1.0
->>>>>>> ee09cd9f
 
     def __eq__(self, __value: 'SchedulerDataset') -> bool:
         return __value._id == self._id
