--- conflicted
+++ resolved
@@ -613,12 +613,9 @@
     req_sources = request.list_transfer_requests_and_source_replicas(process=process, total_processes=total_processes, thread=thread, total_threads=total_threads,
                                                                      limit=limit, activity=activity, older_than=older_than, rses=rses, session=session)
 
-<<<<<<< HEAD
     bring_online_local = bring_online
-=======
     transfer_src_type = "DISK"
     transfer_dst_type = "DISK"
->>>>>>> e75c4afd
     transfers, rses_info, protocols, rse_attrs, reqs_no_source, reqs_scheme_mismatch = {}, {}, {}, {}, [], []
     for id, rule_id, scope, name, md5, adler32, bytes, activity, attributes, previous_attempt_id, dest_rse_id, source_rse_id, rse, deterministic, rse_type, path, retry_count, src_url, ranking in req_sources:
         try:
@@ -743,12 +740,8 @@
                 # Extend the metadata dictionary with request attributes
                 overwrite, bring_online = True, None
                 if rses_info[source_rse_id]['rse_type'] == RSEType.TAPE or rses_info[source_rse_id]['rse_type'] == 'TAPE':
-<<<<<<< HEAD
                     bring_online = bring_online_local
-=======
-                    bring_online = 172800  # 48 hours
                     transfer_src_type = "TAPE"
->>>>>>> e75c4afd
                 if rses_info[dest_rse_id]['rse_type'] == RSEType.TAPE or rses_info[dest_rse_id]['rse_type'] == 'TAPE':
                     overwrite = False
                     transfer_dst_type = "TAPE"
@@ -834,13 +827,9 @@
                             continue
                         else:
                             transfers[id]['sources'] = []
-<<<<<<< HEAD
                             transfers[id]['bring_online'] = bring_online_local
-=======
-                            transfers[id]['bring_online'] = 172800
                             transfer_src_type = "TAPE"
                             transfers[id]['file_metadata']['src_type'] = transfer_src_type
->>>>>>> e75c4afd
                     else:
                         # the sources already founded is Tape too.
                         # multiple Tape source replicas are not allowed in FTS3.
