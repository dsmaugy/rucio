--- conflicted
+++ resolved
@@ -19,11 +19,7 @@
 # - Mario Lassnig <mario.lassnig@cern.ch>, 2018
 # - Hannes Hansen <hannes.jakob.hansen@cern.ch>, 2018-2019
 # - Andrew Lister, <andrew.lister@stfc.ac.uk>, 2019
-<<<<<<< HEAD
-# - Ruturaj Gujar <ruturaj.gujar23@gmail.com>, 2019
-=======
 # - Ruturaj Gujar, <ruturaj.gujar23@gmail.com>, 2019
->>>>>>> 4dce1916
 #
 # PY3K COMPATIBLE
 
