<<<<<<< HEAD
# Copyright European Organization for Nuclear Research (CERN)
#
# Licensed under the Apache License, Version 2.0 (the "License");
# You may not use this file except in compliance with the License.
#  You may obtain a copy of the License at
#  http://www.apache.org/licenses/LICENSE-2.0

# Authors:
# - Ralph Vigne, <ralph.vigne@cern.ch>, 2013-2015
# - Mario Lassnig, <mario.lassnig@cern.ch>, 2012-2014, 2017-2018
# - Vincent Garonne, <vincent.garonne@cern.ch>, 2013-2017
# - Cedric Serfon, <cedric.serfon@cern.ch>, 2013-2014, 2017
# - Wen Guan, <wen.guan@cern.ch>, 2014-2015
# - Martin Barisits, <martin.barisits@cern.ch>, 2017-2018
# - Tobias Wegner, <tobias.wegner@cern.ch>, 2017
=======
'''
 Copyright European Organization for Nuclear Research (CERN)

 Licensed under the Apache License, Version 2.0 (the "License");
 You may not use this file except in compliance with the License.
  You may obtain a copy of the License at
  http://www.apache.org/licenses/LICENSE-2.0

 Authors:
 - Ralph Vigne, <ralph.vigne@cern.ch>, 2013-2015
 - Mario Lassnig, <mario.lassnig@cern.ch>, 2012-2014, 2017-2018
 - Vincent Garonne, <vincent.garonne@cern.ch>, 2013-2017
 - Cedric Serfon, <cedric.serfon@cern.ch>, 2013-2014, 2017
 - Wen Guan, <wen.guan@cern.ch>, 2014-2015
 - Martin Barisits, <martin.barisits@cern.ch>, 2017-2018
 - Tobias Wegner, <tobias.wegner@cern.ch>, 2017-2018
 - Nicolo Magini, <nicolo.magini@cern.ch>, 2018
'''
>>>>>>> 0b1f3960

import copy
import os

from urlparse import urlparse

from rucio.common import exception, utils, constants
from rucio.common.utils import make_valid_did


def get_rse_info(rse, session=None):
    """ Returns all protocol related RSE attributes.

        :param rse: Name of the requested RSE
        :param session: The eventual database session.


        :returns: a dict object with the following attributes:
                    id                ...     an internal identifier
                    rse               ...     the name of the RSE as string
                    type              ...     the storage type odf the RSE e.g. DISK
                    volatile          ...     boolean indictaing if the RSE is volatile
                    deteministic      ...     boolean indicating of the nameing of the files follows the defined determinism
                    domain            ...     indictaing the domain that should be assumed for transfers. Values are 'ALL', 'LAN', or 'WAN'
                    protocols       ...     all supported protocol in form of a list of dict objects with the followig structure
                        scheme              ...     protocol scheme e.g. http, srm, ...
                        hostname            ...     hostname of the site
                        prefix              ...     path to the folder where the files are stored
                        port                ...     port used for this protocol
                        impl                ...     naming the python class of the protocol implementation
                        extended_attributes ...     additional information for the protocol
                        domains             ...     a dict naming each domain and the priority of the protocol for each operation (lower is better, zero is not upported)

        :raises RSENotFound: if the provided RSE coud not be found in the database.
    """
    # __request_rse_info will be assigned when the module is loaded as it depends on the rucio environment (server or client)
    # __request_rse_info, rse_region are defined in /rucio/rse/__init__.py
    rse_info = RSE_REGION.get(str(rse))   # NOQA pylint: disable=undefined-variable
    if not rse_info:  # no cached entry found
        rse_info = __request_rse_info(str(rse), session=session)  # NOQA pylint: disable=undefined-variable
        RSE_REGION.set(str(rse), rse_info)  # NOQA pylint: disable=undefined-variable
    return rse_info


def _get_possible_protocols(rse_settings, operation, scheme=None, domain=None):
    """
    Filter the list of available protocols or provided by the supported ones.

    :param rse_settings: The rse settings.
    :param operation:    The operation (write, read).
    :param scheme:       Optional filter if no specific protocol is defined in
                         rse_setting for the provided operation.
    :param domain:       Optional domain (lan/wan), if not specified, both will be returned
    :returns:            The list of possible protocols.
    """
    operation = operation.lower()
    candidates = rse_settings['protocols']

    # convert scheme to list, if given as string
    if scheme and not isinstance(scheme, list):
        scheme = scheme.split(',')

    tbr = []
    for protocol in candidates:
        # Check if scheme given and filter if so
        if scheme and protocol['scheme'] not in scheme:
            tbr.append(protocol)
            continue

        filtered = True

        if not domain:
            for d in protocol['domains'].keys():
                if protocol['domains'][d][operation] != 0:
                    filtered = False
        else:
            if protocol['domains'].get(domain, {operation: 0}).get(operation) != 0:
                filtered = False

        if filtered:
            tbr.append(protocol)

    if len(candidates) <= len(tbr):
        raise exception.RSEProtocolNotSupported('No protocol for provided settings'
                                                ' found : %s.' % str(rse_settings))

    return [c for c in candidates if c not in tbr]


def get_protocols_ordered(rse_settings, operation, scheme=None, domain='wan'):
    if operation not in utils.rse_supported_protocol_operations():
        raise exception.RSEOperationNotSupported('Operation %s is not supported' % operation)

    if domain and domain not in utils.rse_supported_protocol_domains():
        raise exception.RSEProtocolDomainNotSupported('Domain %s not supported' % domain)

    candidates = _get_possible_protocols(rse_settings, operation, scheme, domain)
    candidates.sort(key=lambda k: k['domains'][domain][operation])
    return candidates


def select_protocol(rse_settings, operation, scheme=None, domain='wan'):
    if operation not in utils.rse_supported_protocol_operations():
        raise exception.RSEOperationNotSupported('Operation %s is not supported' % operation)

    if domain and domain not in utils.rse_supported_protocol_domains():
        raise exception.RSEProtocolDomainNotSupported('Domain %s not supported' % domain)

    candidates = _get_possible_protocols(rse_settings, operation, scheme, domain)
    return min(candidates, key=lambda k: k['domains'][domain][operation])


def create_protocol(rse_settings, operation, scheme=None, domain='wan'):
    """
    Instanciates the protocol defined for the given operation.

    :param rse_attr:  RSE attributes
    :param operation: Intended operation for this protocol
    :param scheme:    Optional filter if no specific protocol is defined in rse_setting for the provided operation
    :parma domain:    Optional specification of the domain
    :returns:         An instance of the requested protocol
    """

    # Verify feasibility of Protocol
    operation = operation.lower()
    if operation not in utils.rse_supported_protocol_operations():
        raise exception.RSEOperationNotSupported('Operation %s is not supported' % operation)

    if domain and domain not in utils.rse_supported_protocol_domains():
        raise exception.RSEProtocolDomainNotSupported('Domain %s not supported' % domain)

    protocol_attr = select_protocol(rse_settings, operation, scheme, domain)

    # Instantiate protocol
    comp = protocol_attr['impl'].split('.')
    mod = __import__('.'.join(comp[:-1]))
    for n in comp[1:]:
        try:
            mod = getattr(mod, n)
        except AttributeError:
            print 'Protocol implementation not found'
            raise  # TODO: provide proper rucio exception
    protocol = mod(protocol_attr, rse_settings)
    return protocol


def lfns2pfns(rse_settings, lfns, operation='write', scheme=None, domain='wan'):
    """
        Convert the lfn to a pfn

        :param lfns:        logical file names as a dict containing 'scope' and 'name' as keys. For bulk a list of dicts can be provided
        :param protocol:    instance of the protocol to be used to create the PFN

        :returns: a dict with scope:name as key and the PFN as value

    """
    return create_protocol(rse_settings, operation, scheme, domain).lfns2pfns(lfns)


def parse_pfns(rse_settings, pfns, operation='read', domain='wan'):
    """
        Checks if a PFN is feasible for a given RSE. If so it splits the pfn in its various components.

        :param pfns:        list of PFNs
        :param protocol:    instance of the protocol to be used to create the PFN

        :returns: A dict with the parts known by the selected protocol e.g. scheme, hostname, prefix, path, name

        :raises RSEFileNameNotSupported: if provided PFN is not supported by the RSE/protocol
        :raises RSENotFound: if the referred storage is not found i the repository (rse_id)
        :raises InvalidObject: If the properties parameter doesn't include scheme, hostname, and port as keys
        :raises RSEOperationNotSupported: If no matching protocol was found for the requested operation
    """
    if len(set([urlparse(pfn).scheme for pfn in pfns])) != 1:
        raise ValueError('All PFNs must provide the same protocol scheme')
    return create_protocol(rse_settings, operation, urlparse(pfns[0]).scheme, domain).parse_pfns(pfns)


def download(rse_settings, files, dest_dir=None, force_scheme=None, ignore_checksum=False, printstatements=False, domain='wan'):
    """
        Copy a file from the connected storage to the local file system.
        Providing a list indicates the bulk mode.


        :param rse_settings:    RSE to use
        :param files:           a single dict or a list with dicts containing 'scope' and 'name'
                                if LFNs are provided and additional 'pfn' if PFNs are provided.
                                E.g.  [{'name': '2_rse_remote_get.raw', 'scope': 'user.jdoe'},
                                       {'name':'3_rse_remote_get.raw', 'scope': 'user.jdoe', 'pfn': 'user/jdoe/5a/98/3_rse_remote_get.raw'}]
        :param dest_dir:        path to the directory where the downloaded files will be stored. If not given, each scope is represented by its own directory.
        :param force_scheme:    normally the scheme is dictated by the RSE object, when specifying the PFN it must be forced to the one specified in the PFN, overruling the RSE description.
        :param ignore_checksum: do not verify the checksum - caution: should only be used for rucio download --pfn

        :returns: True/False for a single file or a dict object with 'scope:name' for LFNs or 'name' for PFNs as keys and True or the exception as value for each file in bulk mode

        :raises SourceNotFound: remote source file can not be found on storage
        :raises DestinationNotAccessible: local destination directory is not accessible
        :raises FileConsistencyMismatch: the checksum of the downloaded file does not match the provided one
        :raises ServiceUnavailable: for any other reason

    """
    ret = {}
    gs = True  # gs represents the global status which inidcates if every operation workd in bulk mode

    protocol = create_protocol(rse_settings, 'read', scheme=force_scheme, domain=domain)
    protocol.connect()

    files = [files] if not type(files) is list else files
    for f in files:
        pfn = f['pfn'] if 'pfn' in f else protocol.lfns2pfns(f).values()[0]
        target_dir = "./%s" % f['scope'] if dest_dir is None else dest_dir
        try:
            if not os.path.exists(target_dir):
                os.makedirs(target_dir)
            # Each scope is stored into a separate folder
            finalfile = '%s/%s' % (target_dir, f['name'])
            # Check if the file already exists, if not download and validate it
            if not os.path.isfile(finalfile):
                if 'adler32' in f:
                    tempfile = '%s/%s.part' % (target_dir, f['name'])
                    if os.path.isfile(tempfile):
                        if printstatements:
                            print '%s already exists, probably from a failed attempt. Will remove it' % (tempfile)
                        os.unlink(tempfile)
                    protocol.get(pfn, tempfile)
                    if printstatements:
                        print 'File downloaded. Will be validated'

                    localchecksum = f['adler32'] if ignore_checksum else utils.adler32(tempfile)
                    if localchecksum == f['adler32']:
                        if printstatements:
                            print 'File validated'
                        os.rename(tempfile, finalfile)
                    else:
                        os.unlink(tempfile)
                        raise exception.FileConsistencyMismatch('Checksum mismatch : local %s vs recorded %s' % (str(localchecksum), str(f['adler32'])))
                else:
                    protocol.get(pfn, '%s/%s' % (target_dir, f['name']))
                ret['%s:%s' % (f['scope'], f['name'])] = True
            else:
                ret['%s:%s' % (f['scope'], f['name'])] = True
        except Exception as e:
            gs = False
            ret['%s:%s' % (f['scope'], f['name'])] = e

    protocol.close()
    if len(ret) == 1:
        for x in ret:
            if isinstance(ret[x], Exception):
                raise ret[x]
            else:
                return ret[x]
    return [gs, ret]


def exists(rse_settings, files):
    """
        Checks if a file is present at the connected storage.
        Providing a list indicates the bulk mode.

        :param files: a single dict or a list with dicts containing 'scope' and 'name'
                      if LFNs are used and only 'name' if PFNs are used.
                      E.g. {'name': '2_rse_remote_get.raw', 'scope': 'user.jdoe'}, {'name': 'user/jdoe/5a/98/3_rse_remote_get.raw'}

        :returns: True/False for a single file or a dict object with 'scope:name' for LFNs or 'name' for PFNs as keys and True or the exception as value for each file in bulk mode

        :raises RSENotConnected: no connection to a specific storage has been established
    """
    ret = {}
    gs = True  # gs represents the global status which inidcates if every operation workd in bulk mode

    protocol = create_protocol(rse_settings, 'read')
    protocol.connect()

    files = [files] if not type(files) is list else files
    for f in files:
        exists = None
        if (type(f) is str) or (type(f) is unicode):
            exists = protocol.exists(f)
            ret[f] = exists
        elif 'scope' in f:  # a LFN is provided
            exists = protocol.exists(protocol.lfns2pfns(f).values()[0])
            ret[f['scope'] + ':' + f['name']] = exists
        else:
            exists = protocol.exists(f['name'])
            ret[f['name']] = exists
        if not exists:
            gs = False

    protocol.close()
    if len(ret) == 1:
        for x in ret:
            return ret[x]
    return [gs, ret]


def upload(rse_settings, lfns, source_dir=None, force_pfn=None, force_scheme=None):
    """
        Uploads a file to the connected storage.
        Providing a list indicates the bulk mode.

        :param lfns:        a single dict or a list with dicts containing 'scope' and 'name'. E.g. [{'name': '1_rse_local_put.raw', 'scope': 'user.jdoe', 'filesize': 42, 'adler32': '87HS3J968JSNWID'},
                                                                                                    {'name': '2_rse_local_put.raw', 'scope': 'user.jdoe', 'filesize': 4711, 'adler32': 'RSSMICETHMISBA837464F'}]
                            If the 'filename' key is present, it will be used by Rucio as the actual name of the file on disk (separate from the Rucio 'name').
        :param source_dir:  path to the local directory including the source files
        :param force_pfn: use the given PFN -- can lead to dark data, use sparingly
        :param force_scheme: use the given protocol scheme, overriding the protocol priority in the RSE description

        :returns: True/False for a single file or a dict object with 'scope:name' as keys and True or the exception as value for each file in bulk mode

        :raises RSENotConnected: no connection to a specific storage has been established
        :raises SourceNotFound: local source file can not be found
        :raises DestinationNotAccessible: remote destination directory is not accessible
        :raises ServiceUnavailable: for any other reason
    """
    ret = {}
    gs = True  # gs represents the global status which indicates if every operation worked in bulk mode

    protocol = create_protocol(rse_settings, 'write', scheme=force_scheme)
    protocol.connect()
    protocol_delete = create_protocol(rse_settings, 'delete', scheme=force_scheme)
    protocol_delete.connect()

    lfns = [lfns] if not type(lfns) is list else lfns
    for lfn in lfns:
        base_name = lfn.get('filename', lfn['name'])
        name = lfn.get('name', base_name)
        scope = lfn['scope']
        if 'adler32' not in lfn:
            gs = False
            ret['%s:%s' % (scope, name)] = exception.RucioException('Missing checksum for file %s:%s' % (lfn['scope'], name))
            continue
        if 'filesize' not in lfn:
            gs = False
            ret['%s:%s' % (scope, name)] = exception.RucioException('Missing filesize for file %s:%s' % (lfn['scope'], name))
            continue

        if force_pfn:
            pfn = force_pfn
        else:
            pfn = protocol.lfns2pfns(make_valid_did(lfn)).values()[0]

        # First check if renaming operation is supported
        if protocol.renaming:

            # Check if file replica is already on the storage system
            if protocol.overwrite is False and protocol.exists(pfn):
                ret['%s:%s' % (scope, name)] = exception.FileReplicaAlreadyExists('File %s in scope %s already exists on storage as PFN %s' % (name, scope, pfn))
                gs = False
            else:
                if protocol.exists('%s.rucio.upload' % pfn):  # Check for left over of previous unsuccessful attempts
                    try:
                        protocol_delete.delete('%s.rucio.upload', protocol_delete.lfns2pfns(make_valid_did(lfn)).values()[0])
                    except Exception as e:
                        ret['%s:%s' % (scope, name)] = exception.RSEOperationNotSupported('Unable to remove temporary file %s.rucio.upload: %s' % (pfn, str(e)))
                try:  # Try uploading file
                    protocol.put(base_name, '%s.rucio.upload' % pfn, source_dir)
                except Exception as e:
                    gs = False
                    ret['%s:%s' % (scope, name)] = e
                    continue

                valid = None
                try:  # Get metadata of file to verify if upload was successful
                    stats = protocol.stat('%s.rucio.upload' % pfn)
                    if ('adler32' in stats) and ('adler32' in lfn):
                        valid = stats['adler32'] == lfn['adler32']
                    if (valid is None) and ('filesize' in stats) and ('filesize' in lfn):
                        valid = stats['filesize'] == lfn['filesize']
                except NotImplementedError:
                    valid = False
                except Exception as e:
                    gs = False
                    ret['%s:%s' % (scope, name)] = e
                    continue

                if valid:  # The upload finished successful and the file can be renamed
                    try:
                        protocol.rename('%s.rucio.upload' % pfn, pfn)
                        ret['%s:%s' % (scope, name)] = True
                    except Exception as e:
                        gs = False
                        ret['%s:%s' % (scope, name)] = e
                else:
                    gs = False
                    ret['%s:%s' % (scope, name)] = exception.RucioException('Replica %s is corrupted.' % pfn)
        else:

            # Check if file replica is already on the storage system
            if protocol.overwrite is False and protocol.exists(pfn):
                ret['%s:%s' % (scope, name)] = exception.FileReplicaAlreadyExists('File %s in scope %s already exists on storage as PFN %s' % (name, scope, pfn))
                gs = False
            else:
                try:  # Try uploading file
                    protocol.put(base_name, pfn, source_dir)
                except Exception as e:
                    gs = False
                    ret['%s:%s' % (scope, name)] = e
                    continue

                valid = None
                try:  # Get metadata of file to verify if upload was successful
                    stats = protocol.stat(pfn)
                    if ('adler32' in stats) and ('adler32' in lfn):
                        valid = stats['adler32'] == lfn['adler32']
                    if (valid is None) and ('filesize' in stats) and ('filesize' in lfn):
                        valid = stats['filesize'] == lfn['filesize']
                except NotImplementedError:
                    valid = True  # If the protocol doesn't support stat of a file, we agreed on assuming that the file was uploaded without error
                except Exception as e:
                    gs = False
                    ret['%s:%s' % (scope, name)] = e
                    continue

                if not valid:
                    gs = False
                    ret['%s:%s' % (scope, name)] = exception.RucioException('Replica %s is corrupted.' % pfn)

    protocol.close()
    protocol_delete.close()
    if len(ret) == 1:
        for x in ret:
            if isinstance(ret[x], Exception):
                raise ret[x]
            else:
                return {'success': ret[x],
                        'pfn': pfn}
    return [gs, ret]


def delete(rse_settings, lfns):
    """
        Delete a file from the connected storage.
        Providing a list indicates the bulk mode.

        :param lfns:        a single dict or a list with dicts containing 'scope' and 'name'. E.g. [{'name': '1_rse_remote_delete.raw', 'scope': 'user.jdoe'}, {'name': '2_rse_remote_delete.raw', 'scope': 'user.jdoe'}]

        :returns: True/False for a single file or a dict object with 'scope:name' as keys and True or the exception as value for each file in bulk mode

        :raises RSENotConnected: no connection to a specific storage has been established
        :raises SourceNotFound: remote source file can not be found on storage
        :raises ServiceUnavailable: for any other reason

    """
    ret = {}
    gs = True  # gs represents the global status which inidcates if every operation workd in bulk mode

    protocol = create_protocol(rse_settings, 'delete')
    protocol.connect()

    lfns = [lfns] if not type(lfns) is list else lfns
    for lfn in lfns:
        pfn = protocol.lfns2pfns(lfn).values()[0]
        try:
            protocol.delete(pfn)
            ret['%s:%s' % (lfn['scope'], lfn['name'])] = True
        except Exception as e:
            ret['%s:%s' % (lfn['scope'], lfn['name'])] = e
            gs = False

    protocol.close()
    if len(ret) == 1:
        for x in ret:
            if isinstance(ret[x], Exception):
                raise ret[x]
            else:
                return ret[x]
    return [gs, ret]


def rename(rse_settings, files):
    """
        Rename files stored on the connected storage.
        Providing a list indicates the bulk mode.

        :param files: a single dict or a list with dicts containing 'scope', 'name', 'new_scope' and 'new_name'
                      if LFNs are used or only 'name' and 'new_name' if PFNs are used.
                      If 'new_scope' or 'new_name' are not provided, the current one is used.
                      E.g. [{'name': '3_rse_remote_rename.raw', 'scope': 'user.jdoe', 'new_name': '3_rse_new.raw', 'new_scope': 'user.jdoe'},
                            {'name': 'user/jdoe/d9/cb/9_rse_remote_rename.raw', 'new_name': 'user/jdoe/c6/4a/9_rse_new.raw'}

        :returns: True/False for a single file or a dict object with LFN (key) and True/False (value) in bulk mode

        :raises RSENotConnected: no connection to a specific storage has been established
        :raises SourceNotFound: remote source file can not be found on storage
        :raises DestinationNotAccessible: remote destination directory is not accessible
        :raises ServiceUnavailable: for any other reason
    """
    ret = {}
    gs = True  # gs represents the global status which inidcates if every operation workd in bulk mode

    protocol = create_protocol(rse_settings, 'write')
    protocol.connect()

    files = [files] if not type(files) is list else files
    for f in files:
        pfn = None
        new_pfn = None
        key = None
        if 'scope' in f:  # LFN is provided
            key = '%s:%s' % (f['scope'], f['name'])
            # Check if new name is provided
            if 'new_name' not in f:
                f['new_name'] = f['name']
            # Check if new scope is provided
            if 'new_scope' not in f:
                f['new_scope'] = f['scope']
            pfn = protocol.lfns2pfns({'name': f['name'], 'scope': f['scope']}).values()[0]
            new_pfn = protocol.lfns2pfns({'name': f['new_name'], 'scope': f['new_scope']}).values()[0]
        else:
            pfn = f['name']
            new_pfn = f['new_name']
            key = pfn
        # Check if target is not on storage
        if protocol.exists(new_pfn):
            ret[key] = exception.FileReplicaAlreadyExists('File %s already exists on storage' % (new_pfn))
            gs = False
        # Check if source is on storage
        elif not protocol.exists(pfn):
            ret[key] = exception.SourceNotFound('File %s not found on storage' % (pfn))
            gs = False
        else:
            try:
                protocol.rename(pfn, new_pfn)
                ret[key] = True
            except Exception as e:
                ret[key] = e
                gs = False

    protocol.close()
    if len(ret) == 1:
        for x in ret:
            if isinstance(ret[x], Exception):
                raise ret[x]
            else:
                return ret[x]
    return [gs, ret]


def get_space_usage(rse_settings, scheme=None):
    """
        Get RSE space usage information.

        :param scheme: optional filter to select which protocol to be used.

        :returns: a list with dict containing 'totalsize' and 'unusedsize'

        :raises ServiceUnavailable: if some generic error occured in the library.
    """
    gs = True
    ret = {}

    protocol = create_protocol(rse_settings, 'read', scheme)
    protocol.connect()

    try:
        totalsize, unusedsize = protocol.get_space_usage()
        ret["totalsize"] = totalsize
        ret["unusedsize"] = unusedsize
    except Exception as e:
        ret = e
        gs = False

    protocol.close()
    return [gs, ret]


def find_matching_scheme(rse_settings_dest, rse_settings_src, operation_src, operation_dest, domain='wan', scheme=None):
    """
    Find the best matching scheme between two RSEs

    :param rse_settings_dest:    RSE settings for the destination RSE.
    :param rse_settings_src:     RSE settings for the src RSE.
    :param operation_src:        Source Operation such as read, write.
    :param operation_dest:       Dest Operation such as read, write.
    :param domain:               Domain such as lan, wan.
    :param scheme:               List of supported schemes.
    :returns:                    Tuple of matching schemes (dest_scheme, src_scheme).
    """
    operation_src = operation_src.lower()
    operation_dest = operation_dest.lower()

    src_candidates = copy.copy(rse_settings_src['protocols'])
    dest_candidates = copy.copy(rse_settings_dest['protocols'])

    # Clean up src_candidates
    tbr = list()
    for protocol in src_candidates:
        # Check if scheme given and filter if so
        if scheme:
            if not isinstance(scheme, list):
                scheme = scheme.split(',')
            if protocol['scheme'] not in scheme:
                tbr.append(protocol)
                continue
        if protocol['domains'].get(domain, {}).get(operation_src, 1) == 0:
            tbr.append(protocol)
    for r in tbr:
        src_candidates.remove(r)

    # Clean up dest_candidates
    tbr = list()
    for protocol in dest_candidates:
        # Check if scheme given and filter if so
        if scheme:
            if not isinstance(scheme, list):
                scheme = scheme.split(',')
            if protocol['scheme'] not in scheme:
                tbr.append(protocol)
                continue
        if protocol['domains'].get(domain, {}).get(operation_dest, 1) == 0:
            tbr.append(protocol)
    for r in tbr:
        dest_candidates.remove(r)

    if not len(src_candidates) or not len(dest_candidates):
        raise exception.RSEProtocolNotSupported('No protocol for provided settings found : %s.' % str(rse_settings_dest))

    # Select the one with the highest priority
    dest_candidates = sorted(dest_candidates, key=lambda k: k['domains'][domain][operation_dest])
    src_candidates = sorted(src_candidates, key=lambda k: k['domains'][domain][operation_src])

    for dest_protocol in dest_candidates:
        for src_protocol in src_candidates:
            if __check_compatible_scheme(dest_protocol['scheme'], src_protocol['scheme']):
                return (dest_protocol['scheme'], src_protocol['scheme'])

    raise exception.RSEProtocolNotSupported('No protocol for provided settings found : %s.' % str(rse_settings_dest))


def __check_compatible_scheme(dest_scheme, src_scheme):
    """
    Check if two schemes are compatible, such as srm and gsiftp

    :param dest_scheme:    Destination scheme
    :param src_scheme:     Source scheme
    :param scheme:         List of supported schemes
    :returns:              True if schemes are compatible, False otherwise.
    """

    if dest_scheme == src_scheme:
        return True
    if src_scheme in constants.SCHEME_MAP.get(dest_scheme, []):
        return True

    return False<|MERGE_RESOLUTION|>--- conflicted
+++ resolved
@@ -1,4 +1,3 @@
-<<<<<<< HEAD
 # Copyright European Organization for Nuclear Research (CERN)
 #
 # Licensed under the Apache License, Version 2.0 (the "License");
@@ -14,26 +13,7 @@
 # - Wen Guan, <wen.guan@cern.ch>, 2014-2015
 # - Martin Barisits, <martin.barisits@cern.ch>, 2017-2018
 # - Tobias Wegner, <tobias.wegner@cern.ch>, 2017
-=======
-'''
- Copyright European Organization for Nuclear Research (CERN)
-
- Licensed under the Apache License, Version 2.0 (the "License");
- You may not use this file except in compliance with the License.
-  You may obtain a copy of the License at
-  http://www.apache.org/licenses/LICENSE-2.0
-
- Authors:
- - Ralph Vigne, <ralph.vigne@cern.ch>, 2013-2015
- - Mario Lassnig, <mario.lassnig@cern.ch>, 2012-2014, 2017-2018
- - Vincent Garonne, <vincent.garonne@cern.ch>, 2013-2017
- - Cedric Serfon, <cedric.serfon@cern.ch>, 2013-2014, 2017
- - Wen Guan, <wen.guan@cern.ch>, 2014-2015
- - Martin Barisits, <martin.barisits@cern.ch>, 2017-2018
- - Tobias Wegner, <tobias.wegner@cern.ch>, 2017-2018
- - Nicolo Magini, <nicolo.magini@cern.ch>, 2018
-'''
->>>>>>> 0b1f3960
+
 
 import copy
 import os
