#!/bin/bash
# Copyright 2018-2019 CERN for the benefit of the ATLAS collaboration.
#
# Licensed under the Apache License, Version 2.0 (the "License");
# you may not use this file except in compliance with the License.
# You may obtain a copy of the License at
#
#    http://www.apache.org/licenses/LICENSE-2.0
#
# Unless required by applicable law or agreed to in writing, software
# distributed under the License is distributed on an "AS IS" BASIS,
# WITHOUT WARRANTIES OR CONDITIONS OF ANY KIND, either express or implied.
# See the License for the specific language governing permissions and
# limitations under the License.
#
# Authors:
# - Vincent Garonne <vgaronne@gmail.com>, 2018
# - Thomas Beermann <thomas.beermann@cern.ch>, 2019
# - Hannes Hansen <hannes.jakob.hansen@cern.ch>, 2019
# - Mario Lassnig <mario.lassnig@cern.ch>, 2019

if [[ $RDBMS == "oracle" ]]; then
    docker run -d -p 8080:8080 -p 1521:1521 --name=oracle -e processes=1000 -e sessions=1105 -e transactions=1215 -e ORACLE_ALLOW_REMOTE=true -e ORACLE_DISABLE_ASYNCH_IO=true rucio/oraclexe
    docker run --name=activemq -d webcenter/activemq:latest
    docker run -d --link oracle:oracle --link activemq:activemq --name=rucio rucio/rucio
    docker cp tools/travis/oracle_wait.sh oracle:/
    docker cp tools/travis/oracle_setup.sh oracle:/
    date
    while ! docker exec -it oracle /bin/bash -c "/oracle_wait.sh" 2>&1; do
        sleep 1
    done
    date
    docker exec -it oracle /bin/bash -c "/oracle_setup.sh"
    docker exec -it rucio cp /opt/rucio/etc/docker/travis/rucio_oracle.cfg /opt/rucio/etc/rucio.cfg
    docker exec -it rucio cp /opt/rucio/etc/docker/travis/alembic_oracle.ini /opt/rucio/etc/alembic.ini
    docker exec -it rucio httpd -k restart

<<<<<<< HEAD
elif [[ $RDBMS == "mysql" ]]; then
    docker run --name=mysql -e MYSQL_ROOT_PASSWORD=secret -e MYSQL_ROOT_HOST=% -d mysql/mysql-server:8.0.17 --default-authentication-plugin=mysql_native_password --character-set-server=latin1
=======
elif [[ $RDBMS == "mysql5" ]]; then
    docker run --name=mysql5 -e MYSQL_ROOT_PASSWORD=secret -e MYSQL_ROOT_HOST=% -d mysql/mysql-server:5.7
>>>>>>> 3cd381b0
    docker run --name=activemq -d webcenter/activemq:latest
    docker run -d --link mysql5:mysql5 --link activemq:activemq --name=rucio rucio/rucio
    date
    while ! docker exec mysql5 mysqladmin --user=root --password=secret ping 2>&1; do
        sleep 1
    done
    date
    docker exec -it rucio cp /opt/rucio/etc/docker/travis/rucio_mysql5.cfg /opt/rucio/etc/rucio.cfg
    docker exec -it rucio cp /opt/rucio/etc/docker/travis/alembic_mysql5.ini /opt/rucio/etc/alembic.ini
    docker exec -it rucio httpd -k restart

elif [[ $RDBMS == "mysql8" ]]; then
    docker run --name=mysql8 -e MYSQL_ROOT_PASSWORD=secret -e MYSQL_ROOT_HOST=% -d mysql/mysql-server:8.0
    docker run --name=activemq -d webcenter/activemq:latest
    docker run -d --link mysql8:mysql8 --link activemq:activemq --name=rucio rucio/rucio
    date
    while ! docker exec mysql8 mysqladmin --user=root --password=secret ping 2>&1; do
        sleep 1
    done
    date
    docker exec -it rucio cp /opt/rucio/etc/docker/travis/rucio_mysql8.cfg /opt/rucio/etc/rucio.cfg
    docker exec -it rucio cp /opt/rucio/etc/docker/travis/alembic_mysql8.ini /opt/rucio/etc/alembic.ini
    docker exec -it rucio httpd -k restart

elif [[ $RDBMS == "postgres9" ]]; then
    docker run --name=postgres9 -e POSTGRES_PASSWORD=secret -d postgres:9 -c 'max_connections=300'
    docker run --name=activemq -d webcenter/activemq:latest
    docker run -d --link postgres9:postgres9 --link activemq:activemq --name=rucio rucio/rucio
    date
    while ! docker exec postgres9 pg_isready 2>&1; do
        sleep 1
    done
    date
    docker exec -it rucio cp /opt/rucio/etc/docker/travis/rucio_postgres9.cfg /opt/rucio/etc/rucio.cfg
    docker exec -it rucio cp /opt/rucio/etc/docker/travis/alembic_postgres9.ini /opt/rucio/etc/alembic.ini
    docker exec -it rucio httpd -k restart

elif [[ $RDBMS == "postgres12" ]]; then
    docker run --name=postgres12 -e POSTGRES_PASSWORD=secret -d postgres:12 -c 'max_connections=300'
    docker run --name=activemq -d webcenter/activemq:latest
    docker run -d --link postgres12:postgres12 --link activemq:activemq --name=rucio rucio/rucio
    date
    while ! docker exec postgres12 pg_isready 2>&1; do
        sleep 1
    done
    date
    docker exec -it rucio cp /opt/rucio/etc/docker/travis/rucio_postgres12.cfg /opt/rucio/etc/rucio.cfg
    docker exec -it rucio cp /opt/rucio/etc/docker/travis/alembic_postgres12.ini /opt/rucio/etc/alembic.ini
    docker exec -it rucio httpd -k restart

elif [[ $RDBMS == "sqlite" ]]; then
    docker run -d -p 443:443  --name=rucio rucio/rucio
    docker exec -it rucio cp /opt/rucio/etc/docker/travis/rucio_sqlite.cfg /opt/rucio/etc/rucio.cfg
    docker exec -it rucio cp /opt/rucio/etc/docker/travis/alembic_sqlite.ini /opt/rucio/etc/alembic.ini
    docker exec -it rucio httpd -k restart
fi

if [[ $SUITE == "client" ]]; then
     docker exec -it rucio /bin/sh -c "/opt/rucio/tools/run_tests_docker.sh -i"
fi

if [ $? -ne 0 ]; then
    exit 1
fi<|MERGE_RESOLUTION|>--- conflicted
+++ resolved
@@ -35,13 +35,8 @@
     docker exec -it rucio cp /opt/rucio/etc/docker/travis/alembic_oracle.ini /opt/rucio/etc/alembic.ini
     docker exec -it rucio httpd -k restart
 
-<<<<<<< HEAD
-elif [[ $RDBMS == "mysql" ]]; then
-    docker run --name=mysql -e MYSQL_ROOT_PASSWORD=secret -e MYSQL_ROOT_HOST=% -d mysql/mysql-server:8.0.17 --default-authentication-plugin=mysql_native_password --character-set-server=latin1
-=======
 elif [[ $RDBMS == "mysql5" ]]; then
     docker run --name=mysql5 -e MYSQL_ROOT_PASSWORD=secret -e MYSQL_ROOT_HOST=% -d mysql/mysql-server:5.7
->>>>>>> 3cd381b0
     docker run --name=activemq -d webcenter/activemq:latest
     docker run -d --link mysql5:mysql5 --link activemq:activemq --name=rucio rucio/rucio
     date
