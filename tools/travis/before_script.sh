#!/bin/bash
# Copyright 2018 CERN for the benefit of the ATLAS collaboration.
#
# Licensed under the Apache License, Version 2.0 (the "License");
# you may not use this file except in compliance with the License.
# You may obtain a copy of the License at
#
#    http://www.apache.org/licenses/LICENSE-2.0
#
# Unless required by applicable law or agreed to in writing, software
# distributed under the License is distributed on an "AS IS" BASIS,
# WITHOUT WARRANTIES OR CONDITIONS OF ANY KIND, either express or implied.
# See the License for the specific language governing permissions and
# limitations under the License.
#
# Authors:
# - Vincent Garonne <vgaronne@gmail.com>, 2018
# - Thomas Beermann <thomas.beermann@cern.ch>, 2019

if [[ $RDBMS == "oracle" ]]; then
    docker run -d -p 8080:8080 -p 1521:1521 --name=oracle -e processes=1000 -e sessions=1105 -e transactions=1215 -e ORACLE_ALLOW_REMOTE=true wnameless/oracle-xe-11g
    docker run --name=activemq -d webcenter/activemq:latest
    sleep 100
    docker cp tools/travis/oracle_setup.sh oracle:/
    docker exec -it oracle /bin/bash -c "/oracle_setup.sh"
    docker run -d --link oracle:oracle --link activemq:activemq --name=rucio rucio/rucio
    docker exec -it rucio cp /opt/rucio/etc/docker/travis/rucio_oracle.cfg /opt/rucio/etc/rucio.cfg
    docker exec -it rucio cp /opt/rucio/etc/docker/travis/alembic_oracle.ini /opt/rucio/etc/alembic.ini
<<<<<<< HEAD
    docker exec -it rucio httpd -k start
=======
    docker exec -it rucio httpd -k restart
>>>>>>> 2d636712

elif [[ $RDBMS == "mysql" ]]; then
    docker run --name=mysql -e MYSQL_ROOT_PASSWORD=secret -e MYSQL_ROOT_HOST=% -d mysql/mysql-server:5.7
    docker run --name=activemq -d webcenter/activemq:latest
    sleep 100
    docker run -d --link mysql:mysql --link activemq:activemq --name=rucio rucio/rucio
    docker exec -it rucio cp /opt/rucio/etc/docker/travis/rucio_mysql.cfg /opt/rucio/etc/rucio.cfg
    docker exec -it rucio cp /opt/rucio/etc/docker/travis/alembic_mysql.ini /opt/rucio/etc/alembic.ini
<<<<<<< HEAD
    docker exec -it rucio httpd -k start
=======
    docker exec -it rucio httpd -k restart
>>>>>>> 2d636712


elif [[ $RDBMS == "postgres" ]]; then
    docker run --name=postgres -e POSTGRES_PASSWORD=secret -d postgres
    docker run --name=activemq -d webcenter/activemq:latest
    sleep 100
    docker run -d --link postgres:postgres --link activemq:activemq --name=rucio rucio/rucio
    docker exec -it rucio cp /opt/rucio/etc/docker/travis/rucio_postgres.cfg /opt/rucio/etc/rucio.cfg
    docker exec -it rucio cp /opt/rucio/etc/docker/travis/alembic_postgres.ini /opt/rucio/etc/alembic.ini
<<<<<<< HEAD
    docker exec -it rucio httpd -k start
=======
    docker exec -it rucio httpd -k restart
>>>>>>> 2d636712


elif [[ $RDBMS == "sqlite" ]]; then
    docker run -d -p 443:443  --name=rucio rucio/rucio
    docker exec -it rucio cp /opt/rucio/etc/docker/travis/rucio_sqlite.cfg /opt/rucio/etc/rucio.cfg
    docker exec -it rucio cp /opt/rucio/etc/docker/travis/alembic_sqlite.ini /opt/rucio/etc/alembic.ini
<<<<<<< HEAD
    docker exec -it rucio httpd -k start
=======
    docker exec -it rucio httpd -k restart
>>>>>>> 2d636712
fi

if [[ $SUITE == "client" ]]; then
     docker exec -it rucio /bin/sh -c "/opt/rucio/tools/run_tests_docker.sh -i"
fi

if [ $? -ne 0 ]; then
    exit 1
fi<|MERGE_RESOLUTION|>--- conflicted
+++ resolved
@@ -26,11 +26,7 @@
     docker run -d --link oracle:oracle --link activemq:activemq --name=rucio rucio/rucio
     docker exec -it rucio cp /opt/rucio/etc/docker/travis/rucio_oracle.cfg /opt/rucio/etc/rucio.cfg
     docker exec -it rucio cp /opt/rucio/etc/docker/travis/alembic_oracle.ini /opt/rucio/etc/alembic.ini
-<<<<<<< HEAD
-    docker exec -it rucio httpd -k start
-=======
     docker exec -it rucio httpd -k restart
->>>>>>> 2d636712
 
 elif [[ $RDBMS == "mysql" ]]; then
     docker run --name=mysql -e MYSQL_ROOT_PASSWORD=secret -e MYSQL_ROOT_HOST=% -d mysql/mysql-server:5.7
@@ -39,11 +35,7 @@
     docker run -d --link mysql:mysql --link activemq:activemq --name=rucio rucio/rucio
     docker exec -it rucio cp /opt/rucio/etc/docker/travis/rucio_mysql.cfg /opt/rucio/etc/rucio.cfg
     docker exec -it rucio cp /opt/rucio/etc/docker/travis/alembic_mysql.ini /opt/rucio/etc/alembic.ini
-<<<<<<< HEAD
-    docker exec -it rucio httpd -k start
-=======
     docker exec -it rucio httpd -k restart
->>>>>>> 2d636712
 
 
 elif [[ $RDBMS == "postgres" ]]; then
@@ -53,22 +45,14 @@
     docker run -d --link postgres:postgres --link activemq:activemq --name=rucio rucio/rucio
     docker exec -it rucio cp /opt/rucio/etc/docker/travis/rucio_postgres.cfg /opt/rucio/etc/rucio.cfg
     docker exec -it rucio cp /opt/rucio/etc/docker/travis/alembic_postgres.ini /opt/rucio/etc/alembic.ini
-<<<<<<< HEAD
-    docker exec -it rucio httpd -k start
-=======
     docker exec -it rucio httpd -k restart
->>>>>>> 2d636712
 
 
 elif [[ $RDBMS == "sqlite" ]]; then
     docker run -d -p 443:443  --name=rucio rucio/rucio
     docker exec -it rucio cp /opt/rucio/etc/docker/travis/rucio_sqlite.cfg /opt/rucio/etc/rucio.cfg
     docker exec -it rucio cp /opt/rucio/etc/docker/travis/alembic_sqlite.ini /opt/rucio/etc/alembic.ini
-<<<<<<< HEAD
-    docker exec -it rucio httpd -k start
-=======
     docker exec -it rucio httpd -k restart
->>>>>>> 2d636712
 fi
 
 if [[ $SUITE == "client" ]]; then
